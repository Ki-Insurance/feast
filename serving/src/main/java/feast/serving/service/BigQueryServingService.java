package feast.serving.service;

import com.google.cloud.bigquery.BigQuery;
import com.google.cloud.bigquery.BigQueryException;
import com.google.cloud.bigquery.DatasetId;
import com.google.cloud.bigquery.ExtractJobConfiguration;
import com.google.cloud.bigquery.Job;
import com.google.cloud.bigquery.JobInfo;
import com.google.cloud.bigquery.QueryJobConfiguration;
import com.google.cloud.storage.Blob;
import com.google.cloud.storage.Storage;
import com.google.cloud.storage.Storage.BlobListOption;
import com.google.common.collect.Lists;
import feast.core.FeatureSetProto.FeatureSetSpec;
import feast.serving.ServingAPIProto;
import feast.serving.ServingAPIProto.DataFormat;
import feast.serving.ServingAPIProto.FeastServingType;
import feast.serving.ServingAPIProto.GetBatchFeaturesResponse;
import feast.serving.ServingAPIProto.GetFeastServingTypeRequest;
import feast.serving.ServingAPIProto.GetFeastServingTypeResponse;
import feast.serving.ServingAPIProto.GetFeaturesRequest;
import feast.serving.ServingAPIProto.GetFeaturesRequest.EntityRow;
import feast.serving.ServingAPIProto.GetJobRequest;
import feast.serving.ServingAPIProto.GetJobResponse;
import feast.serving.ServingAPIProto.GetOnlineFeaturesResponse;
import feast.serving.ServingAPIProto.JobStatus;
import feast.serving.ServingAPIProto.JobType;
import feast.serving.util.BigQueryUtil;
import io.grpc.Status;
import java.util.ArrayList;
import java.util.List;
import java.util.Optional;
import java.util.UUID;
import java.util.stream.Collectors;
import lombok.extern.slf4j.Slf4j;

@Slf4j
public class BigQueryServingService implements ServingService {

  private final BigQuery bigquery;
  private final String projectId;
  private final String datasetId;
  private final CachedSpecService specService;
  private final JobService jobService;
  private final String jobStagingLocation;
  private final Storage storage;

  public BigQueryServingService(
      BigQuery bigquery,
      String projectId,
      String datasetId,
      CachedSpecService specService,
      JobService jobService,
      String jobStagingLocation,
      Storage storage) {
    this.bigquery = bigquery;
    this.projectId = projectId;
    this.datasetId = datasetId;
    this.specService = specService;
    this.jobService = jobService;
    this.jobStagingLocation = jobStagingLocation;
    this.storage = storage;
  }

  @Override
  public GetFeastServingTypeResponse getFeastServingType(
      GetFeastServingTypeRequest getFeastServingTypeRequest) {
    return GetFeastServingTypeResponse.newBuilder()
        .setType(FeastServingType.FEAST_SERVING_TYPE_BATCH)
        .build();
  }

  @Override
  public GetOnlineFeaturesResponse getOnlineFeatures(GetFeaturesRequest getFeaturesRequest) {
    throw Status.UNIMPLEMENTED.withDescription("Method not implemented").asRuntimeException();
  }

  @Override
  public GetBatchFeaturesResponse getBatchFeatures(GetFeaturesRequest getFeaturesRequest) {
    // TODO: Consider default maxAge in featureSetSpec during retrieval

    List<FeatureSetSpec> featureSetSpecs =
        getFeaturesRequest.getFeatureSetsList().stream()
            .map(featureSet ->
                specService.getFeatureSet(featureSet.getName(), featureSet.getVersion())
            )
            .collect(Collectors.toList());

    if (getFeaturesRequest.getFeatureSetsList().size() != featureSetSpecs.size()) {
      throw Status.INVALID_ARGUMENT
          .withDescription(
              "Some of the feature sets requested do not exist in Feast. Please check your request payload.")
          .asRuntimeException();
    }

    if (getFeaturesRequest.getEntityRowsCount() < 1) {
      throw Status.INVALID_ARGUMENT
          .withDescription(
              "entity_row is required for batch retrieval in order to filter the retrieved entities.")
          .asRuntimeException();
    }

    for (EntityRow entityRow : getFeaturesRequest.getEntityRowsList()) {
      if (entityRow.getEntityTimestamp().getSeconds() == 0) {
        throw Status.INVALID_ARGUMENT
            .withDescription(
                "entity_timestamp field in entity_dataset_row is required for batch retrieval.")
            .asRuntimeException();
      }
    }

    final String query;
    try {
      query =
          BigQueryUtil.createQuery(
              getFeaturesRequest.getFeatureSetsList(),
              featureSetSpecs,
              Lists.newArrayList(getFeaturesRequest.getEntityRows(0).getFieldsMap().keySet()),
              getFeaturesRequest.getEntityRowsList(),
              datasetId);
    } catch (Exception e) {
      throw Status.INTERNAL.withDescription(e.getMessage()).asRuntimeException();
    }

    log.debug("Running BigQuery query: {}", query);

    String feastJobId = UUID.randomUUID().toString();
    ServingAPIProto.Job feastJob =
        ServingAPIProto.Job.newBuilder()
            .setId(feastJobId)
            .setType(JobType.JOB_TYPE_DOWNLOAD)
            .setStatus(JobStatus.JOB_STATUS_PENDING)
            .build();
    try {
      jobService.upsert(feastJob);
    } catch (Exception e) {
      throw Status.INTERNAL
          .withDescription("Failed to upsert Job to job store. " + e.getMessage())
          .asRuntimeException();
    }

    new Thread(
<<<<<<< HEAD
            () -> {
              QueryJobConfiguration queryConfig;
              Job queryJob;

              try {
                queryConfig =
                    QueryJobConfiguration.newBuilder(query)
                        .setDefaultDataset(DatasetId.of(projectId, datasetId))
                        .build();
                queryJob = bigquery.create(JobInfo.of(queryConfig));
                jobService.upsert(
                    ServingAPIProto.Job.newBuilder()
                        .setId(feastJobId)
                        .setType(JobType.JOB_TYPE_DOWNLOAD)
                        .setStatus(JobStatus.JOB_STATUS_RUNNING)
                        .build());
                queryJob.waitFor();
              } catch (BigQueryException | InterruptedException e) {
                jobService.upsert(
                    ServingAPIProto.Job.newBuilder()
                        .setId(feastJobId)
                        .setType(JobType.JOB_TYPE_DOWNLOAD)
                        .setStatus(JobStatus.JOB_STATUS_DONE)
                        .setError(e.getMessage())
                        .build());
                return;
              }

              try {
                queryConfig = queryJob.getConfiguration();

                // Hardcode the format to Avro for now
                String exportTableDestinationUri =
                    String.format("%s/%s/*.avro", jobStagingLocation, feastJobId);

                ExtractJobConfiguration extractConfig =
                    ExtractJobConfiguration.of(
                        queryConfig.getDestinationTable(), exportTableDestinationUri, "Avro");
                Job extractJob = bigquery.create(JobInfo.of(extractConfig));
                extractJob.waitFor();
              } catch (BigQueryException | InterruptedException e) {
                jobService.upsert(
                    ServingAPIProto.Job.newBuilder()
                        .setId(feastJobId)
                        .setType(JobType.JOB_TYPE_DOWNLOAD)
                        .setStatus(JobStatus.JOB_STATUS_DONE)
                        .setError(e.getMessage())
                        .build());
                return;
              }

              String scheme = jobStagingLocation.substring(0, jobStagingLocation.indexOf("://"));
              String stagingLocationNoScheme =
                  jobStagingLocation.substring(jobStagingLocation.indexOf("://") + 3);
              String bucket = stagingLocationNoScheme.split("/")[0];
              List<String> prefixParts = new ArrayList<>();
              prefixParts.add(
                  stagingLocationNoScheme.contains("/") && !stagingLocationNoScheme.endsWith("/")
                      ? stagingLocationNoScheme.substring(stagingLocationNoScheme.indexOf("/") + 1)
                      : "");
              prefixParts.add(feastJobId);
              String prefix = String.join("/", prefixParts) + "/";

              List<String> fileUris = new ArrayList<>();
              for (Blob blob : storage.list(bucket, BlobListOption.prefix(prefix)).iterateAll()) {
                fileUris.add(String.format("%s://%s/%s", scheme, blob.getBucket(), blob.getName()));
              }

              jobService.upsert(
                  ServingAPIProto.Job.newBuilder()
                      .setId(feastJobId)
                      .setType(JobType.JOB_TYPE_DOWNLOAD)
                      .setStatus(JobStatus.JOB_STATUS_DONE)
                      .addAllFileUris(fileUris)
                      .setDataFormat(DataFormat.DATA_FORMAT_AVRO)
                      .build());
            })
=======
        () -> {
          QueryJobConfiguration queryConfig;
          Job queryJob;

          try {
            queryConfig =
                QueryJobConfiguration.newBuilder(query)
                    .setDefaultDataset(DatasetId.of(projectId, datasetId))
                    .build();
            queryJob = bigquery.create(JobInfo.of(queryConfig));
            jobService.upsert(
                ServingAPIProto.Job.newBuilder()
                    .setId(feastJobId)
                    .setType(JobType.JOB_TYPE_DOWNLOAD)
                    .setStatus(JobStatus.JOB_STATUS_RUNNING)
                    .build());
            queryJob.waitFor();
          } catch (BigQueryException | InterruptedException e) {
            jobService.upsert(
                ServingAPIProto.Job.newBuilder()
                    .setId(feastJobId)
                    .setType(JobType.JOB_TYPE_DOWNLOAD)
                    .setStatus(JobStatus.JOB_STATUS_DONE)
                    .setError(e.getMessage())
                    .build());
            return;
          }

          try {
            queryConfig = queryJob.getConfiguration();
            String exportTableDestinationUri =
                String.format("%s/%s/*.avro", jobStagingLocation, feastJobId);

            // Hardcode the format to Avro for now
            ExtractJobConfiguration extractConfig =
                ExtractJobConfiguration.of(
                    queryConfig.getDestinationTable(), exportTableDestinationUri, "Avro");
            Job extractJob = bigquery.create(JobInfo.of(extractConfig));
            extractJob.waitFor();
          } catch (BigQueryException | InterruptedException e) {
            jobService.upsert(
                ServingAPIProto.Job.newBuilder()
                    .setId(feastJobId)
                    .setType(JobType.JOB_TYPE_DOWNLOAD)
                    .setStatus(JobStatus.JOB_STATUS_DONE)
                    .setError(e.getMessage())
                    .build());
            return;
          }

          String scheme = jobStagingLocation.substring(0, jobStagingLocation.indexOf("://"));
          String stagingLocationNoScheme =
              jobStagingLocation.substring(jobStagingLocation.indexOf("://") + 3);
          String bucket = stagingLocationNoScheme.split("/")[0];
          List<String> prefixParts = new ArrayList<>();
          prefixParts.add(
              stagingLocationNoScheme.contains("/") && !stagingLocationNoScheme.endsWith("/")
                  ? stagingLocationNoScheme.substring(stagingLocationNoScheme.indexOf("/") + 1)
                  : "");
          prefixParts.add(feastJobId);
          String prefix = String.join("/", prefixParts) + "/";

          List<String> fileUris = new ArrayList<>();
          for (Blob blob : storage.list(bucket, BlobListOption.prefix(prefix)).iterateAll()) {
            fileUris.add(String.format("%s://%s/%s", scheme, blob.getBucket(), blob.getName()));
          }

          jobService.upsert(
              ServingAPIProto.Job.newBuilder()
                  .setId(feastJobId)
                  .setType(JobType.JOB_TYPE_DOWNLOAD)
                  .setStatus(JobStatus.JOB_STATUS_DONE)
                  .addAllFileUris(fileUris)
                  .setDataFormat(DataFormat.DATA_FORMAT_AVRO)
                  .build());
        })
>>>>>>> 0fca98e2
        .start();

    return GetBatchFeaturesResponse.newBuilder().setJob(feastJob).build();
  }

  @Override
  public GetJobResponse getJob(GetJobRequest request) {
    Optional<ServingAPIProto.Job> job = jobService.get(request.getJob().getId());
    if (!job.isPresent()) {
      throw Status.NOT_FOUND
          .withDescription(String.format("Job not found: %s", request.getJob().getId()))
          .asRuntimeException();
    }
    return GetJobResponse.newBuilder().setJob(job.get()).build();
  }
}<|MERGE_RESOLUTION|>--- conflicted
+++ resolved
@@ -20,11 +20,11 @@
 import feast.serving.ServingAPIProto.GetFeastServingTypeResponse;
 import feast.serving.ServingAPIProto.GetFeaturesRequest;
 import feast.serving.ServingAPIProto.GetFeaturesRequest.EntityRow;
-import feast.serving.ServingAPIProto.GetJobRequest;
-import feast.serving.ServingAPIProto.GetJobResponse;
 import feast.serving.ServingAPIProto.GetOnlineFeaturesResponse;
 import feast.serving.ServingAPIProto.JobStatus;
 import feast.serving.ServingAPIProto.JobType;
+import feast.serving.ServingAPIProto.ReloadJobRequest;
+import feast.serving.ServingAPIProto.ReloadJobResponse;
 import feast.serving.util.BigQueryUtil;
 import io.grpc.Status;
 import java.util.ArrayList;
@@ -96,11 +96,12 @@
     if (getFeaturesRequest.getEntityRowsCount() < 1) {
       throw Status.INVALID_ARGUMENT
           .withDescription(
-              "entity_row is required for batch retrieval in order to filter the retrieved entities.")
+              "entity_dataset_rows is required for batch retrieval in order to filter the retrieved entities.")
           .asRuntimeException();
     }
 
-    for (EntityRow entityRow : getFeaturesRequest.getEntityRowsList()) {
+    for (EntityRow entityRow :
+        getFeaturesRequest.getEntityRowsList()) {
       if (entityRow.getEntityTimestamp().getSeconds() == 0) {
         throw Status.INVALID_ARGUMENT
             .withDescription(
@@ -109,19 +110,13 @@
       }
     }
 
-    final String query;
-    try {
-      query =
-          BigQueryUtil.createQuery(
-              getFeaturesRequest.getFeatureSetsList(),
-              featureSetSpecs,
-              Lists.newArrayList(getFeaturesRequest.getEntityRows(0).getFieldsMap().keySet()),
-              getFeaturesRequest.getEntityRowsList(),
-              datasetId);
-    } catch (Exception e) {
-      throw Status.INTERNAL.withDescription(e.getMessage()).asRuntimeException();
-    }
-
+    final String query =
+        BigQueryUtil.createQuery(
+            getFeaturesRequest.getFeatureSetsList(),
+            featureSetSpecs,
+            Lists.newArrayList(getFeaturesRequest.getEntityRows(0).getFieldsMap().keySet()),
+            getFeaturesRequest.getEntityRowsList(),
+            datasetId);
     log.debug("Running BigQuery query: {}", query);
 
     String feastJobId = UUID.randomUUID().toString();
@@ -131,94 +126,9 @@
             .setType(JobType.JOB_TYPE_DOWNLOAD)
             .setStatus(JobStatus.JOB_STATUS_PENDING)
             .build();
-    try {
-      jobService.upsert(feastJob);
-    } catch (Exception e) {
-      throw Status.INTERNAL
-          .withDescription("Failed to upsert Job to job store. " + e.getMessage())
-          .asRuntimeException();
-    }
+    jobService.upsert(feastJob);
 
     new Thread(
-<<<<<<< HEAD
-            () -> {
-              QueryJobConfiguration queryConfig;
-              Job queryJob;
-
-              try {
-                queryConfig =
-                    QueryJobConfiguration.newBuilder(query)
-                        .setDefaultDataset(DatasetId.of(projectId, datasetId))
-                        .build();
-                queryJob = bigquery.create(JobInfo.of(queryConfig));
-                jobService.upsert(
-                    ServingAPIProto.Job.newBuilder()
-                        .setId(feastJobId)
-                        .setType(JobType.JOB_TYPE_DOWNLOAD)
-                        .setStatus(JobStatus.JOB_STATUS_RUNNING)
-                        .build());
-                queryJob.waitFor();
-              } catch (BigQueryException | InterruptedException e) {
-                jobService.upsert(
-                    ServingAPIProto.Job.newBuilder()
-                        .setId(feastJobId)
-                        .setType(JobType.JOB_TYPE_DOWNLOAD)
-                        .setStatus(JobStatus.JOB_STATUS_DONE)
-                        .setError(e.getMessage())
-                        .build());
-                return;
-              }
-
-              try {
-                queryConfig = queryJob.getConfiguration();
-
-                // Hardcode the format to Avro for now
-                String exportTableDestinationUri =
-                    String.format("%s/%s/*.avro", jobStagingLocation, feastJobId);
-
-                ExtractJobConfiguration extractConfig =
-                    ExtractJobConfiguration.of(
-                        queryConfig.getDestinationTable(), exportTableDestinationUri, "Avro");
-                Job extractJob = bigquery.create(JobInfo.of(extractConfig));
-                extractJob.waitFor();
-              } catch (BigQueryException | InterruptedException e) {
-                jobService.upsert(
-                    ServingAPIProto.Job.newBuilder()
-                        .setId(feastJobId)
-                        .setType(JobType.JOB_TYPE_DOWNLOAD)
-                        .setStatus(JobStatus.JOB_STATUS_DONE)
-                        .setError(e.getMessage())
-                        .build());
-                return;
-              }
-
-              String scheme = jobStagingLocation.substring(0, jobStagingLocation.indexOf("://"));
-              String stagingLocationNoScheme =
-                  jobStagingLocation.substring(jobStagingLocation.indexOf("://") + 3);
-              String bucket = stagingLocationNoScheme.split("/")[0];
-              List<String> prefixParts = new ArrayList<>();
-              prefixParts.add(
-                  stagingLocationNoScheme.contains("/") && !stagingLocationNoScheme.endsWith("/")
-                      ? stagingLocationNoScheme.substring(stagingLocationNoScheme.indexOf("/") + 1)
-                      : "");
-              prefixParts.add(feastJobId);
-              String prefix = String.join("/", prefixParts) + "/";
-
-              List<String> fileUris = new ArrayList<>();
-              for (Blob blob : storage.list(bucket, BlobListOption.prefix(prefix)).iterateAll()) {
-                fileUris.add(String.format("%s://%s/%s", scheme, blob.getBucket(), blob.getName()));
-              }
-
-              jobService.upsert(
-                  ServingAPIProto.Job.newBuilder()
-                      .setId(feastJobId)
-                      .setType(JobType.JOB_TYPE_DOWNLOAD)
-                      .setStatus(JobStatus.JOB_STATUS_DONE)
-                      .addAllFileUris(fileUris)
-                      .setDataFormat(DataFormat.DATA_FORMAT_AVRO)
-                      .build());
-            })
-=======
         () -> {
           QueryJobConfiguration queryConfig;
           Job queryJob;
@@ -295,20 +205,19 @@
                   .setDataFormat(DataFormat.DATA_FORMAT_AVRO)
                   .build());
         })
->>>>>>> 0fca98e2
         .start();
 
     return GetBatchFeaturesResponse.newBuilder().setJob(feastJob).build();
   }
 
   @Override
-  public GetJobResponse getJob(GetJobRequest request) {
-    Optional<ServingAPIProto.Job> job = jobService.get(request.getJob().getId());
+  public ReloadJobResponse reloadJob(ReloadJobRequest reloadJobRequest) {
+    Optional<ServingAPIProto.Job> job = jobService.get(reloadJobRequest.getJob().getId());
     if (!job.isPresent()) {
       throw Status.NOT_FOUND
-          .withDescription(String.format("Job not found: %s", request.getJob().getId()))
+          .withDescription(String.format("Job not found: %s", reloadJobRequest.getJob().getId()))
           .asRuntimeException();
     }
-    return GetJobResponse.newBuilder().setJob(job.get()).build();
+    return ReloadJobResponse.newBuilder().setJob(job.get()).build();
   }
 }