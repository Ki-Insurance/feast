# Copyright 2019 The Feast Authors
#
# Licensed under the Apache License, Version 2.0 (the "License");
# you may not use this file except in compliance with the License.
# You may obtain a copy of the License at
#
#     https://www.apache.org/licenses/LICENSE-2.0
#
# Unless required by applicable law or agreed to in writing, software
# distributed under the License is distributed on an "AS IS" BASIS,
# WITHOUT WARRANTIES OR CONDITIONS OF ANY KIND, either express or implied.
# See the License for the specific language governing permissions and
# limitations under the License.
import copy
import itertools
import os
import warnings
from collections import Counter, defaultdict
from datetime import datetime, timedelta
from pathlib import Path
from typing import (
    Any,
    Callable,
    Dict,
    Iterable,
    List,
    Mapping,
    Optional,
    Sequence,
    Set,
    Tuple,
    Union,
    cast,
)

import pandas as pd
import pyarrow as pa
from colorama import Fore, Style
from google.protobuf.timestamp_pb2 import Timestamp
from tqdm import tqdm

from feast import feature_server, flags_helper, ui_server, utils
from feast.base_feature_view import BaseFeatureView
from feast.batch_feature_view import BatchFeatureView
from feast.data_source import (
    DataSource,
    KafkaSource,
    KinesisSource,
    PushMode,
    PushSource,
)
from feast.diff.infra_diff import InfraDiff, diff_infra_protos
from feast.diff.registry_diff import RegistryDiff, apply_diff_to_registry, diff_between
from feast.dqm.errors import ValidationFailed
from feast.entity import Entity
from feast.errors import (
    DataFrameSerializationError,
    DataSourceRepeatNamesException,
    EntityNotFoundException,
    FeatureNameCollisionError,
    FeatureViewNotFoundException,
    PushSourceNotFoundException,
    RequestDataNotFoundInEntityDfException,
    RequestDataNotFoundInEntityRowsException,
)
from feast.feast_object import FeastObject
from feast.feature_service import FeatureService
from feast.feature_view import (
    DUMMY_ENTITY,
    DUMMY_ENTITY_ID,
    DUMMY_ENTITY_NAME,
    DUMMY_ENTITY_VAL,
    FeatureView,
)
from feast.inference import (
    update_data_sources_with_inferred_event_timestamp_col,
    update_feature_views_with_inferred_features_and_entities,
)
from feast.infra.infra_object import Infra
from feast.infra.provider import Provider, RetrievalJob, get_provider
from feast.infra.registry.base_registry import BaseRegistry
from feast.infra.registry.registry import Registry
from feast.infra.registry.sql import SqlRegistry
from feast.on_demand_feature_view import OnDemandFeatureView
from feast.online_response import OnlineResponse
from feast.protos.feast.core.InfraObject_pb2 import Infra as InfraProto
from feast.protos.feast.serving.ServingService_pb2 import (
    FieldStatus,
    GetOnlineFeaturesResponse,
)
from feast.protos.feast.types.EntityKey_pb2 import EntityKey as EntityKeyProto
from feast.protos.feast.types.Value_pb2 import RepeatedValue, Value
from feast.repo_config import RepoConfig, load_repo_config
from feast.repo_contents import RepoContents
from feast.saved_dataset import SavedDataset, SavedDatasetStorage, ValidationReference
from feast.stream_feature_view import StreamFeatureView
from feast.type_map import python_values_to_proto_values
from feast.value_type import ValueType
from feast.version import get_version

warnings.simplefilter("once", DeprecationWarning)


class FeatureStore:
    """
    A FeatureStore object is used to define, create, and retrieve features.

    Attributes:
        config: The config for the feature store.
        repo_path: The path to the feature repo.
        _registry: The registry for the feature store.
        _provider: The provider for the feature store.
    """

    config: RepoConfig
    repo_path: Path
    _registry: BaseRegistry
    _provider: Provider

    def __init__(
        self,
        repo_path: Optional[str] = None,
        config: Optional[RepoConfig] = None,
        fs_yaml_file: Optional[Path] = None,
    ):
        """
        Creates a FeatureStore object.

        Args:
            repo_path (optional): Path to the feature repo. Defaults to the current working directory.
            config (optional): Configuration object used to configure the feature store.
            fs_yaml_file (optional): Path to the `feature_store.yaml` file used to configure the feature store.
                At most one of 'fs_yaml_file' and 'config' can be set.

        Raises:
            ValueError: If both or neither of repo_path and config are specified.
        """
        if fs_yaml_file is not None and config is not None:
            raise ValueError("You cannot specify both fs_yaml_file and config.")

        if repo_path:
            self.repo_path = Path(repo_path)
        else:
            self.repo_path = Path(os.getcwd())

        # If config is specified, or fs_yaml_file is specified, those take precedence over
        # the default feature_store.yaml location under repo_path.
        if config is not None:
            self.config = config
        elif fs_yaml_file is not None:
            self.config = load_repo_config(self.repo_path, fs_yaml_file)
        else:
            self.config = load_repo_config(
                self.repo_path, utils.get_default_yaml_file_path(self.repo_path)
            )

        registry_config = self.config.registry
        if registry_config.registry_type == "sql":
            self._registry = SqlRegistry(registry_config, self.config.project, None)
        elif registry_config.registry_type == "snowflake.registry":
            from feast.infra.registry.snowflake import SnowflakeRegistry

            self._registry = SnowflakeRegistry(
                registry_config, self.config.project, None
            )
        elif registry_config and registry_config.registry_type == "remote":
            from feast.infra.registry.remote import RemoteRegistry

            self._registry = RemoteRegistry(registry_config, self.config.project, None)
        else:
            r = Registry(self.config.project, registry_config, repo_path=self.repo_path)
            r._initialize_registry(self.config.project)
            self._registry = r

        self._provider = get_provider(self.config)

    def version(self) -> str:
        """Returns the version of the current Feast SDK/CLI."""
        return get_version()

    @property
    def registry(self) -> BaseRegistry:
        """Gets the registry of this feature store."""
        return self._registry

    @property
    def project(self) -> str:
        """Gets the project of this feature store."""
        return self.config.project

    def _get_provider(self) -> Provider:
        # TODO: Bake self.repo_path into self.config so that we dont only have one interface to paths
        return self._provider

    def refresh_registry(self):
        """Fetches and caches a copy of the feature registry in memory.

        Explicitly calling this method allows for direct control of the state of the registry cache. Every time this
        method is called the complete registry state will be retrieved from the remote registry store backend
        (e.g., GCS, S3), and the cache timer will be reset. If refresh_registry() is run before get_online_features()
        is called, then get_online_features() will use the cached registry instead of retrieving (and caching) the
        registry itself.

        Additionally, the TTL for the registry cache can be set to infinity (by setting it to 0), which means that
        refresh_registry() will become the only way to update the cached registry. If the TTL is set to a value
        greater than 0, then once the cache becomes stale (more time than the TTL has passed), a new cache will be
        downloaded synchronously, which may increase latencies if the triggering method is get_online_features().
        """
        registry_config = self.config.registry
        registry = Registry(
            self.config.project, registry_config, repo_path=self.repo_path
        )
        registry.refresh(self.config.project)

        self._registry = registry

    def list_entities(self, allow_cache: bool = False) -> List[Entity]:
        """
        Retrieves the list of entities from the registry.

        Args:
            allow_cache: Whether to allow returning entities from a cached registry.

        Returns:
            A list of entities.
        """
        return self._list_entities(allow_cache)

    def _list_entities(
        self, allow_cache: bool = False, hide_dummy_entity: bool = True
    ) -> List[Entity]:
        all_entities = self._registry.list_entities(
            self.project, allow_cache=allow_cache
        )
        return [
            entity
            for entity in all_entities
            if entity.name != DUMMY_ENTITY_NAME or not hide_dummy_entity
        ]

    def list_feature_services(self) -> List[FeatureService]:
        """
        Retrieves the list of feature services from the registry.

        Returns:
            A list of feature services.
        """
        return self._registry.list_feature_services(self.project)

    def list_feature_views(self, allow_cache: bool = False) -> List[FeatureView]:
        """
        Retrieves the list of feature views from the registry.

        Args:
            allow_cache: Whether to allow returning entities from a cached registry.

        Returns:
            A list of feature views.
        """
        return self._list_feature_views(allow_cache)

    def _list_feature_views(
        self,
        allow_cache: bool = False,
        hide_dummy_entity: bool = True,
    ) -> List[FeatureView]:
        feature_views = []
        for fv in self._registry.list_feature_views(
            self.project, allow_cache=allow_cache
        ):
            if (
                hide_dummy_entity
                and fv.entities
                and fv.entities[0] == DUMMY_ENTITY_NAME
            ):
                fv.entities = []
                fv.entity_columns = []
            feature_views.append(fv)
        return feature_views

    def _list_stream_feature_views(
        self,
        allow_cache: bool = False,
        hide_dummy_entity: bool = True,
    ) -> List[StreamFeatureView]:
        stream_feature_views = []
        for sfv in self._registry.list_stream_feature_views(
            self.project, allow_cache=allow_cache
        ):
            if hide_dummy_entity and sfv.entities[0] == DUMMY_ENTITY_NAME:
                sfv.entities = []
                sfv.entity_columns = []
            stream_feature_views.append(sfv)
        return stream_feature_views

    def list_on_demand_feature_views(
        self, allow_cache: bool = False
    ) -> List[OnDemandFeatureView]:
        """
        Retrieves the list of on demand feature views from the registry.

        Returns:
            A list of on demand feature views.
        """
        return self._registry.list_on_demand_feature_views(
            self.project, allow_cache=allow_cache
        )

    def list_stream_feature_views(
        self, allow_cache: bool = False
    ) -> List[StreamFeatureView]:
        """
        Retrieves the list of stream feature views from the registry.

        Returns:
            A list of stream feature views.
        """
        return self._list_stream_feature_views(allow_cache)

    def list_data_sources(self, allow_cache: bool = False) -> List[DataSource]:
        """
        Retrieves the list of data sources from the registry.

        Args:
            allow_cache: Whether to allow returning data sources from a cached registry.

        Returns:
            A list of data sources.
        """
        return self._registry.list_data_sources(self.project, allow_cache=allow_cache)

    def get_entity(self, name: str, allow_registry_cache: bool = False) -> Entity:
        """
        Retrieves an entity.

        Args:
            name: Name of entity.
            allow_registry_cache: (Optional) Whether to allow returning this entity from a cached registry

        Returns:
            The specified entity.

        Raises:
            EntityNotFoundException: The entity could not be found.
        """
        return self._registry.get_entity(
            name, self.project, allow_cache=allow_registry_cache
        )

    def get_feature_service(
        self, name: str, allow_cache: bool = False
    ) -> FeatureService:
        """
        Retrieves a feature service.

        Args:
            name: Name of feature service.
            allow_cache: Whether to allow returning feature services from a cached registry.

        Returns:
            The specified feature service.

        Raises:
            FeatureServiceNotFoundException: The feature service could not be found.
        """
        return self._registry.get_feature_service(name, self.project, allow_cache)

    def get_feature_view(
        self, name: str, allow_registry_cache: bool = False
    ) -> FeatureView:
        """
        Retrieves a feature view.

        Args:
            name: Name of feature view.
            allow_registry_cache: (Optional) Whether to allow returning this entity from a cached registry

        Returns:
            The specified feature view.

        Raises:
            FeatureViewNotFoundException: The feature view could not be found.
        """
        return self._get_feature_view(name, allow_registry_cache=allow_registry_cache)

    def _get_feature_view(
        self,
        name: str,
        hide_dummy_entity: bool = True,
        allow_registry_cache: bool = False,
    ) -> FeatureView:
        feature_view = self._registry.get_feature_view(
            name, self.project, allow_cache=allow_registry_cache
        )
        if hide_dummy_entity and feature_view.entities[0] == DUMMY_ENTITY_NAME:
            feature_view.entities = []
        return feature_view

    def get_stream_feature_view(
        self, name: str, allow_registry_cache: bool = False
    ) -> StreamFeatureView:
        """
        Retrieves a stream feature view.

        Args:
            name: Name of stream feature view.
            allow_registry_cache: (Optional) Whether to allow returning this entity from a cached registry

        Returns:
            The specified stream feature view.

        Raises:
            FeatureViewNotFoundException: The feature view could not be found.
        """
        return self._get_stream_feature_view(
            name, allow_registry_cache=allow_registry_cache
        )

    def _get_stream_feature_view(
        self,
        name: str,
        hide_dummy_entity: bool = True,
        allow_registry_cache: bool = False,
    ) -> StreamFeatureView:
        stream_feature_view = self._registry.get_stream_feature_view(
            name, self.project, allow_cache=allow_registry_cache
        )
        if hide_dummy_entity and stream_feature_view.entities[0] == DUMMY_ENTITY_NAME:
            stream_feature_view.entities = []
        return stream_feature_view

    def get_on_demand_feature_view(self, name: str) -> OnDemandFeatureView:
        """
        Retrieves a feature view.

        Args:
            name: Name of feature view.

        Returns:
            The specified feature view.

        Raises:
            FeatureViewNotFoundException: The feature view could not be found.
        """
        return self._registry.get_on_demand_feature_view(name, self.project)

    def get_data_source(self, name: str) -> DataSource:
        """
        Retrieves the list of data sources from the registry.

        Args:
            name: Name of the data source.

        Returns:
            The specified data source.

        Raises:
            DataSourceObjectNotFoundException: The data source could not be found.
        """
        return self._registry.get_data_source(name, self.project)

    def delete_feature_view(self, name: str):
        """
        Deletes a feature view.

        Args:
            name: Name of feature view.

        Raises:
            FeatureViewNotFoundException: The feature view could not be found.
        """
        return self._registry.delete_feature_view(name, self.project)

    def delete_feature_service(self, name: str):
        """
        Deletes a feature service.

        Args:
            name: Name of feature service.

        Raises:
            FeatureServiceNotFoundException: The feature view could not be found.
        """
        return self._registry.delete_feature_service(name, self.project)

    def _get_features(
        self,
        features: Union[List[str], FeatureService],
        allow_cache: bool = False,
    ) -> List[str]:
        _features = features

        if not _features:
            raise ValueError("No features specified for retrieval")

        _feature_refs = []
        if isinstance(_features, FeatureService):
            feature_service_from_registry = self.get_feature_service(
                _features.name, allow_cache
            )
            if feature_service_from_registry != _features:
                warnings.warn(
                    "The FeatureService object that has been passed in as an argument is "
                    "inconsistent with the version from the registry. Potentially a newer version "
                    "of the FeatureService has been applied to the registry."
                )
            for projection in feature_service_from_registry.feature_view_projections:
                _feature_refs.extend(
                    [
                        f"{projection.name_to_use()}:{f.name}"
                        for f in projection.features
                    ]
                )
        else:
            assert isinstance(_features, list)
            _feature_refs = _features
        return _feature_refs

    def _should_use_plan(self):
        """Returns True if plan and _apply_diffs should be used, False otherwise."""
        # Currently only the local provider with sqlite online store supports plan and _apply_diffs.
        return self.config.provider == "local" and (
            self.config.online_store and self.config.online_store.type == "sqlite"
        )

    def _validate_all_feature_views(
        self,
        views_to_update: List[FeatureView],
        odfvs_to_update: List[OnDemandFeatureView],
        sfvs_to_update: List[StreamFeatureView],
    ):
        """Validates all feature views."""
        if len(odfvs_to_update) > 0 and not flags_helper.is_test():
            warnings.warn(
                "On demand feature view is an experimental feature. "
                "This API is stable, but the functionality does not scale well for offline retrieval",
                RuntimeWarning,
            )
        _validate_feature_views(
            [
                *views_to_update,
                *odfvs_to_update,
                *sfvs_to_update,
            ]
        )

    def _make_inferences(
        self,
        data_sources_to_update: List[DataSource],
        entities_to_update: List[Entity],
        views_to_update: List[FeatureView],
        odfvs_to_update: List[OnDemandFeatureView],
        sfvs_to_update: List[StreamFeatureView],
        feature_services_to_update: List[FeatureService],
    ):
        """Makes inferences for entities, feature views, odfvs, and feature services."""
        update_data_sources_with_inferred_event_timestamp_col(
            data_sources_to_update, self.config
        )

        update_data_sources_with_inferred_event_timestamp_col(
            [view.batch_source for view in views_to_update], self.config
        )

        update_data_sources_with_inferred_event_timestamp_col(
            [view.batch_source for view in sfvs_to_update], self.config
        )

        # New feature views may reference previously applied entities.
        entities = self._list_entities()
        update_feature_views_with_inferred_features_and_entities(
            views_to_update, entities + entities_to_update, self.config
        )
        update_feature_views_with_inferred_features_and_entities(
            sfvs_to_update, entities + entities_to_update, self.config
        )
        # TODO(kevjumba): Update schema inferrence
        for sfv in sfvs_to_update:
            if not sfv.schema:
                raise ValueError(
                    f"schema inference not yet supported for stream feature views. please define schema for stream feature view: {sfv.name}"
                )

        for odfv in odfvs_to_update:
            odfv.infer_features()

        fvs_to_update_map = {
            view.name: view for view in [*views_to_update, *sfvs_to_update]
        }
        for feature_service in feature_services_to_update:
            feature_service.infer_features(fvs_to_update=fvs_to_update_map)

    def _get_feature_views_to_materialize(
        self,
        feature_views: Optional[List[str]],
    ) -> List[FeatureView]:
        """
        Returns the list of feature views that should be materialized.

        If no feature views are specified, all feature views will be returned.

        Args:
            feature_views: List of names of feature views to materialize.

        Raises:
            FeatureViewNotFoundException: One of the specified feature views could not be found.
            ValueError: One of the specified feature views is not configured for materialization.
        """
        feature_views_to_materialize: List[FeatureView] = []

        if feature_views is None:
            feature_views_to_materialize = self._list_feature_views(
                hide_dummy_entity=False
            )
            feature_views_to_materialize = [
                fv for fv in feature_views_to_materialize if fv.online
            ]
            stream_feature_views_to_materialize = self._list_stream_feature_views(
                hide_dummy_entity=False
            )
            feature_views_to_materialize += [
                sfv for sfv in stream_feature_views_to_materialize if sfv.online
            ]
        else:
            for name in feature_views:
                try:
                    feature_view = self._get_feature_view(name, hide_dummy_entity=False)
                except FeatureViewNotFoundException:
                    feature_view = self._get_stream_feature_view(
                        name, hide_dummy_entity=False
                    )

                if not feature_view.online:
                    raise ValueError(
                        f"FeatureView {feature_view.name} is not configured to be served online."
                    )
                feature_views_to_materialize.append(feature_view)

        return feature_views_to_materialize

    def plan(
        self, desired_repo_contents: RepoContents
    ) -> Tuple[RegistryDiff, InfraDiff, Infra]:
        """Dry-run registering objects to metadata store.

        The plan method dry-runs registering one or more definitions (e.g., Entity, FeatureView), and produces
        a list of all the changes the that would be introduced in the feature repo. The changes computed by the plan
        command are for informational purposes, and are not actually applied to the registry.

        Args:
            desired_repo_contents: The desired repo state.

        Raises:
            ValueError: The 'objects' parameter could not be parsed properly.

        Examples:
            Generate a plan adding an Entity and a FeatureView.

            >>> from feast import FeatureStore, Entity, FeatureView, Feature, FileSource, RepoConfig
            >>> from feast.feature_store import RepoContents
            >>> from datetime import timedelta
            >>> fs = FeatureStore(repo_path="project/feature_repo")
            >>> driver = Entity(name="driver_id", description="driver id")
            >>> driver_hourly_stats = FileSource(
            ...     path="project/feature_repo/data/driver_stats.parquet",
            ...     timestamp_field="event_timestamp",
            ...     created_timestamp_column="created",
            ... )
            >>> driver_hourly_stats_view = FeatureView(
            ...     name="driver_hourly_stats",
            ...     entities=[driver],
            ...     ttl=timedelta(seconds=86400 * 1),
            ...     source=driver_hourly_stats,
            ... )
            >>> registry_diff, infra_diff, new_infra = fs.plan(RepoContents(
            ...     data_sources=[driver_hourly_stats],
            ...     feature_views=[driver_hourly_stats_view],
            ...     on_demand_feature_views=list(),
            ...     stream_feature_views=list(),
            ...     entities=[driver],
            ...     feature_services=list())) # register entity and feature view
        """
        # Validate and run inference on all the objects to be registered.
        self._validate_all_feature_views(
            desired_repo_contents.feature_views,
            desired_repo_contents.on_demand_feature_views,
            desired_repo_contents.stream_feature_views,
        )
        _validate_data_sources(desired_repo_contents.data_sources)
        self._make_inferences(
            desired_repo_contents.data_sources,
            desired_repo_contents.entities,
            desired_repo_contents.feature_views,
            desired_repo_contents.on_demand_feature_views,
            desired_repo_contents.stream_feature_views,
            desired_repo_contents.feature_services,
        )

        # Compute the desired difference between the current objects in the registry and
        # the desired repo state.
        registry_diff = diff_between(
            self._registry, self.project, desired_repo_contents
        )

        # Compute the desired difference between the current infra, as stored in the registry,
        # and the desired infra.
        self._registry.refresh(project=self.project)
        current_infra_proto = InfraProto()
        current_infra_proto.CopyFrom(self._registry.proto().infra)
        desired_registry_proto = desired_repo_contents.to_registry_proto()
        new_infra = self._provider.plan_infra(self.config, desired_registry_proto)
        new_infra_proto = new_infra.to_proto()
        infra_diff = diff_infra_protos(current_infra_proto, new_infra_proto)

        return registry_diff, infra_diff, new_infra

    def _apply_diffs(
        self, registry_diff: RegistryDiff, infra_diff: InfraDiff, new_infra: Infra
    ):
        """Applies the given diffs to the metadata store and infrastructure.

        Args:
            registry_diff: The diff between the current registry and the desired registry.
            infra_diff: The diff between the current infra and the desired infra.
            new_infra: The desired infra.
        """
        infra_diff.update()
        apply_diff_to_registry(
            self._registry, registry_diff, self.project, commit=False
        )

        self._registry.update_infra(new_infra, self.project, commit=True)

    def apply(
        self,
        objects: Union[
            DataSource,
            Entity,
            FeatureView,
            OnDemandFeatureView,
            BatchFeatureView,
            StreamFeatureView,
            FeatureService,
            ValidationReference,
            List[FeastObject],
        ],
        objects_to_delete: Optional[List[FeastObject]] = None,
        partial: bool = True,
    ):
        """Register objects to metadata store and update related infrastructure.

        The apply method registers one or more definitions (e.g., Entity, FeatureView) and registers or updates these
        objects in the Feast registry. Once the apply method has updated the infrastructure (e.g., create tables in
        an online store), it will commit the updated registry. All operations are idempotent, meaning they can safely
        be rerun.

        Args:
            objects: A single object, or a list of objects that should be registered with the Feature Store.
            objects_to_delete: A list of objects to be deleted from the registry and removed from the
                provider's infrastructure. This deletion will only be performed if partial is set to False.
            partial: If True, apply will only handle the specified objects; if False, apply will also delete
                all the objects in objects_to_delete, and tear down any associated cloud resources.

        Raises:
            ValueError: The 'objects' parameter could not be parsed properly.

        Examples:
            Register an Entity and a FeatureView.

            >>> from feast import FeatureStore, Entity, FeatureView, Feature, FileSource, RepoConfig
            >>> from datetime import timedelta
            >>> fs = FeatureStore(repo_path="project/feature_repo")
            >>> driver = Entity(name="driver_id", description="driver id")
            >>> driver_hourly_stats = FileSource(
            ...     path="project/feature_repo/data/driver_stats.parquet",
            ...     timestamp_field="event_timestamp",
            ...     created_timestamp_column="created",
            ... )
            >>> driver_hourly_stats_view = FeatureView(
            ...     name="driver_hourly_stats",
            ...     entities=[driver],
            ...     ttl=timedelta(seconds=86400 * 1),
            ...     source=driver_hourly_stats,
            ... )
            >>> fs.apply([driver_hourly_stats_view, driver]) # register entity and feature view
        """
        # TODO: Add locking
        if not isinstance(objects, Iterable):
            objects = [objects]
        assert isinstance(objects, list)

        if not objects_to_delete:
            objects_to_delete = []

        # Separate all objects into entities, feature services, and different feature view types.
        entities_to_update = [ob for ob in objects if isinstance(ob, Entity)]
        views_to_update = [
            ob
            for ob in objects
            if
            (
                # BFVs are not handled separately from FVs right now.
                (isinstance(ob, FeatureView) or isinstance(ob, BatchFeatureView))
                and not isinstance(ob, StreamFeatureView)
            )
        ]
        sfvs_to_update = [ob for ob in objects if isinstance(ob, StreamFeatureView)]
        odfvs_to_update = [ob for ob in objects if isinstance(ob, OnDemandFeatureView)]
        services_to_update = [ob for ob in objects if isinstance(ob, FeatureService)]
        data_sources_set_to_update = {
            ob for ob in objects if isinstance(ob, DataSource)
        }
        validation_references_to_update = [
            ob for ob in objects if isinstance(ob, ValidationReference)
        ]

        batch_sources_to_add: List[DataSource] = []
        for data_source in data_sources_set_to_update:
            if (
                isinstance(data_source, PushSource)
                or isinstance(data_source, KafkaSource)
                or isinstance(data_source, KinesisSource)
            ):
                assert data_source.batch_source
                batch_sources_to_add.append(data_source.batch_source)
        for batch_source in batch_sources_to_add:
            data_sources_set_to_update.add(batch_source)

        for fv in itertools.chain(views_to_update, sfvs_to_update):
            data_sources_set_to_update.add(fv.batch_source)
            if fv.stream_source:
                data_sources_set_to_update.add(fv.stream_source)

        for odfv in odfvs_to_update:
            for v in odfv.source_request_sources.values():
                data_sources_set_to_update.add(v)

        data_sources_to_update = list(data_sources_set_to_update)

        # Handle all entityless feature views by using DUMMY_ENTITY as a placeholder entity.
        entities_to_update.append(DUMMY_ENTITY)

        # Validate all feature views and make inferences.
        self._validate_all_feature_views(
            views_to_update, odfvs_to_update, sfvs_to_update
        )
        self._make_inferences(
            data_sources_to_update,
            entities_to_update,
            views_to_update,
            odfvs_to_update,
            sfvs_to_update,
            services_to_update,
        )

        # Add all objects to the registry and update the provider's infrastructure.
        for ds in data_sources_to_update:
            self._registry.apply_data_source(ds, project=self.project, commit=False)
        for view in itertools.chain(views_to_update, odfvs_to_update, sfvs_to_update):
            self._registry.apply_feature_view(view, project=self.project, commit=False)
        for ent in entities_to_update:
            self._registry.apply_entity(ent, project=self.project, commit=False)
        for feature_service in services_to_update:
            self._registry.apply_feature_service(
                feature_service, project=self.project, commit=False
            )
        for validation_references in validation_references_to_update:
            self._registry.apply_validation_reference(
                validation_references, project=self.project, commit=False
            )

        entities_to_delete = []
        views_to_delete = []
        sfvs_to_delete = []
        if not partial:
            # Delete all registry objects that should not exist.
            entities_to_delete = [
                ob for ob in objects_to_delete if isinstance(ob, Entity)
            ]
            views_to_delete = [
                ob
                for ob in objects_to_delete
                if (
                    (isinstance(ob, FeatureView) or isinstance(ob, BatchFeatureView))
                    and not isinstance(ob, StreamFeatureView)
                )
            ]
            odfvs_to_delete = [
                ob for ob in objects_to_delete if isinstance(ob, OnDemandFeatureView)
            ]
            sfvs_to_delete = [
                ob for ob in objects_to_delete if isinstance(ob, StreamFeatureView)
            ]
            services_to_delete = [
                ob for ob in objects_to_delete if isinstance(ob, FeatureService)
            ]
            data_sources_to_delete = [
                ob for ob in objects_to_delete if isinstance(ob, DataSource)
            ]
            validation_references_to_delete = [
                ob for ob in objects_to_delete if isinstance(ob, ValidationReference)
            ]

            for data_source in data_sources_to_delete:
                self._registry.delete_data_source(
                    data_source.name, project=self.project, commit=False
                )
            for entity in entities_to_delete:
                self._registry.delete_entity(
                    entity.name, project=self.project, commit=False
                )
            for view in views_to_delete:
                self._registry.delete_feature_view(
                    view.name, project=self.project, commit=False
                )
            for odfv in odfvs_to_delete:
                self._registry.delete_feature_view(
                    odfv.name, project=self.project, commit=False
                )
            for sfv in sfvs_to_delete:
                self._registry.delete_feature_view(
                    sfv.name, project=self.project, commit=False
                )
            for service in services_to_delete:
                self._registry.delete_feature_service(
                    service.name, project=self.project, commit=False
                )
            for validation_references in validation_references_to_delete:
                self._registry.delete_validation_reference(
                    validation_references.name, project=self.project, commit=False
                )

        tables_to_delete: List[FeatureView] = (
            views_to_delete + sfvs_to_delete if not partial else []  # type: ignore
        )
        tables_to_keep: List[FeatureView] = views_to_update + sfvs_to_update  # type: ignore

        self._get_provider().update_infra(
            project=self.project,
            tables_to_delete=tables_to_delete,
            tables_to_keep=tables_to_keep,
            entities_to_delete=entities_to_delete if not partial else [],
            entities_to_keep=entities_to_update,
            partial=partial,
        )

        self._registry.commit()

    def teardown(self):
        """Tears down all local and cloud resources for the feature store."""
        tables: List[FeatureView] = []
        feature_views = self.list_feature_views()

        tables.extend(feature_views)

        entities = self.list_entities()

        self._get_provider().teardown_infra(self.project, tables, entities)
        self._registry.teardown()

    def get_historical_features(
        self,
        entity_df: Union[pd.DataFrame, str],
        features: Union[List[str], FeatureService],
        full_feature_names: bool = False,
    ) -> RetrievalJob:
        """Enrich an entity dataframe with historical feature values for either training or batch scoring.

        This method joins historical feature data from one or more feature views to an entity dataframe by using a time
        travel join.

        Each feature view is joined to the entity dataframe using all entities configured for the respective feature
        view. All configured entities must be available in the entity dataframe. Therefore, the entity dataframe must
        contain all entities found in all feature views, but the individual feature views can have different entities.

        Time travel is based on the configured TTL for each feature view. A shorter TTL will limit the
        amount of scanning that will be done in order to find feature data for a specific entity key. Setting a short
        TTL may result in null values being returned.

        Args:
            entity_df (Union[pd.DataFrame, str]): An entity dataframe is a collection of rows containing all entity
                columns (e.g., customer_id, driver_id) on which features need to be joined, as well as a event_timestamp
                column used to ensure point-in-time correctness. Either a Pandas DataFrame can be provided or a string
                SQL query. The query must be of a format supported by the configured offline store (e.g., BigQuery)
            features: The list of features that should be retrieved from the offline store. These features can be
                specified either as a list of string feature references or as a feature service. String feature
                references must have format "feature_view:feature", e.g. "customer_fv:daily_transactions".
            full_feature_names: If True, feature names will be prefixed with the corresponding feature view name,
                changing them from the format "feature" to "feature_view__feature" (e.g. "daily_transactions"
                changes to "customer_fv__daily_transactions").

        Returns:
            RetrievalJob which can be used to materialize the results.

        Raises:
            ValueError: Both or neither of features and feature_refs are specified.

        Examples:
            Retrieve historical features from a local offline store.

            >>> from feast import FeatureStore, RepoConfig
            >>> import pandas as pd
            >>> fs = FeatureStore(repo_path="project/feature_repo")
            >>> entity_df = pd.DataFrame.from_dict(
            ...     {
            ...         "driver_id": [1001, 1002],
            ...         "event_timestamp": [
            ...             datetime(2021, 4, 12, 10, 59, 42),
            ...             datetime(2021, 4, 12, 8, 12, 10),
            ...         ],
            ...     }
            ... )
            >>> retrieval_job = fs.get_historical_features(
            ...     entity_df=entity_df,
            ...     features=[
            ...         "driver_hourly_stats:conv_rate",
            ...         "driver_hourly_stats:acc_rate",
            ...         "driver_hourly_stats:avg_daily_trips",
            ...     ],
            ... )
            >>> feature_data = retrieval_job.to_df()
        """
        _feature_refs = self._get_features(features)
        (
            all_feature_views,
            all_on_demand_feature_views,
        ) = self._get_feature_views_to_use(features)

        # TODO(achal): _group_feature_refs returns the on demand feature views, but it's not passed into the provider.
        # This is a weird interface quirk - we should revisit the `get_historical_features` to
        # pass in the on demand feature views as well.
        fvs, odfvs = _group_feature_refs(
            _feature_refs,
            all_feature_views,
            all_on_demand_feature_views,
        )
        feature_views = list(view for view, _ in fvs)
        on_demand_feature_views = list(view for view, _ in odfvs)

        # Check that the right request data is present in the entity_df
        if type(entity_df) == pd.DataFrame:
            if self.config.coerce_tz_aware:
                entity_df = utils.make_df_tzaware(cast(pd.DataFrame, entity_df))
            for odfv in on_demand_feature_views:
                odfv_request_data_schema = odfv.get_request_data_schema()
                for feature_name in odfv_request_data_schema.keys():
                    if feature_name not in entity_df.columns:
                        raise RequestDataNotFoundInEntityDfException(
                            feature_name=feature_name,
                            feature_view_name=odfv.name,
                        )

        _validate_feature_refs(_feature_refs, full_feature_names)
        provider = self._get_provider()

        job = provider.get_historical_features(
            self.config,
            feature_views,
            _feature_refs,
            entity_df,
            self._registry,
            self.project,
            full_feature_names,
        )

        return job

    def create_saved_dataset(
        self,
        from_: RetrievalJob,
        name: str,
        storage: SavedDatasetStorage,
        tags: Optional[Dict[str, str]] = None,
        feature_service: Optional[FeatureService] = None,
        allow_overwrite: bool = False,
    ) -> SavedDataset:
        """
        Execute provided retrieval job and persist its outcome in given storage.
        Storage type (eg, BigQuery or Redshift) must be the same as globally configured offline store.
        After data successfully persisted saved dataset object with dataset metadata is committed to the registry.
        Name for the saved dataset should be unique within project, since it's possible to overwrite previously stored dataset
        with the same name.

        Args:
            from_: The retrieval job whose result should be persisted.
            name: The name of the saved dataset.
            storage: The saved dataset storage object indicating where the result should be persisted.
            tags (optional): A dictionary of key-value pairs to store arbitrary metadata.
            feature_service (optional): The feature service that should be associated with this saved dataset.
            allow_overwrite (optional): If True, the persisted result can overwrite an existing table or file.

        Returns:
            SavedDataset object with attached RetrievalJob

        Raises:
            ValueError if given retrieval job doesn't have metadata
        """
        if not flags_helper.is_test():
            warnings.warn(
                "Saving dataset is an experimental feature. "
                "This API is unstable and it could and most probably will be changed in the future. "
                "We do not guarantee that future changes will maintain backward compatibility.",
                RuntimeWarning,
            )

        if not from_.metadata:
            raise ValueError(
                f"The RetrievalJob {type(from_)} must implement the metadata property."
            )

        dataset = SavedDataset(
            name=name,
            features=from_.metadata.features,
            join_keys=from_.metadata.keys,
            full_feature_names=from_.full_feature_names,
            storage=storage,
            tags=tags,
            feature_service_name=feature_service.name if feature_service else None,
        )

        dataset.min_event_timestamp = from_.metadata.min_event_timestamp
        dataset.max_event_timestamp = from_.metadata.max_event_timestamp

        from_.persist(storage=storage, allow_overwrite=allow_overwrite)

        dataset = dataset.with_retrieval_job(
            self._get_provider().retrieve_saved_dataset(
                config=self.config, dataset=dataset
            )
        )

        self._registry.apply_saved_dataset(dataset, self.project, commit=True)
        return dataset

    def get_saved_dataset(self, name: str) -> SavedDataset:
        """
        Find a saved dataset in the registry by provided name and
        create a retrieval job to pull whole dataset from storage (offline store).

        If dataset couldn't be found by provided name SavedDatasetNotFound exception will be raised.

        Data will be retrieved from globally configured offline store.

        Returns:
            SavedDataset with RetrievalJob attached

        Raises:
            SavedDatasetNotFound
        """
        if not flags_helper.is_test():
            warnings.warn(
                "Retrieving datasets is an experimental feature. "
                "This API is unstable and it could and most probably will be changed in the future. "
                "We do not guarantee that future changes will maintain backward compatibility.",
                RuntimeWarning,
            )

        dataset = self._registry.get_saved_dataset(name, self.project)
        provider = self._get_provider()

        retrieval_job = provider.retrieve_saved_dataset(
            config=self.config, dataset=dataset
        )
        return dataset.with_retrieval_job(retrieval_job)

    def materialize_incremental(
        self,
        end_date: datetime,
        feature_views: Optional[List[str]] = None,
    ) -> None:
        """
        Materialize incremental new data from the offline store into the online store.

        This method loads incremental new feature data up to the specified end time from either
        the specified feature views, or all feature views if none are specified,
        into the online store where it is available for online serving. The start time of
        the interval materialized is either the most recent end time of a prior materialization or
        (now - ttl) if no such prior materialization exists.

        Args:
            end_date (datetime): End date for time range of data to materialize into the online store
            feature_views (List[str]): Optional list of feature view names. If selected, will only run
                materialization for the specified feature views.

        Raises:
            Exception: A feature view being materialized does not have a TTL set.

        Examples:
            Materialize all features into the online store up to 5 minutes ago.

            >>> from feast import FeatureStore, RepoConfig
            >>> from datetime import datetime, timedelta
            >>> fs = FeatureStore(repo_path="project/feature_repo")
            >>> fs.materialize_incremental(end_date=datetime.utcnow() - timedelta(minutes=5))
            Materializing...
            <BLANKLINE>
            ...
        """
        feature_views_to_materialize = self._get_feature_views_to_materialize(
            feature_views
        )
        _print_materialization_log(
            None,
            end_date,
            len(feature_views_to_materialize),
            self.config.online_store.type,
        )
        # TODO paging large loads
        for feature_view in feature_views_to_materialize:
            start_date = feature_view.most_recent_end_time
            if start_date is None:
                if feature_view.ttl is None:
                    raise Exception(
                        f"No start time found for feature view {feature_view.name}. materialize_incremental() requires"
                        f" either a ttl to be set or for materialize() to have been run at least once."
                    )
                elif feature_view.ttl.total_seconds() > 0:
                    start_date = datetime.utcnow() - feature_view.ttl
                else:
                    # TODO(felixwang9817): Find the earliest timestamp for this specific feature
                    # view from the offline store, and set the start date to that timestamp.
                    print(
                        f"Since the ttl is 0 for feature view {Style.BRIGHT + Fore.GREEN}{feature_view.name}{Style.RESET_ALL}, "
                        "the start date will be set to 1 year before the current time."
                    )
                    start_date = datetime.utcnow() - timedelta(weeks=52)
            provider = self._get_provider()
            print(
                f"{Style.BRIGHT + Fore.GREEN}{feature_view.name}{Style.RESET_ALL}"
                f" from {Style.BRIGHT + Fore.GREEN}{start_date.replace(microsecond=0).astimezone()}{Style.RESET_ALL}"
                f" to {Style.BRIGHT + Fore.GREEN}{end_date.replace(microsecond=0).astimezone()}{Style.RESET_ALL}:"
            )

            def tqdm_builder(length):
                return tqdm(total=length, ncols=100)

            start_date = utils.make_tzaware(start_date)
            end_date = utils.make_tzaware(end_date)

            provider.materialize_single_feature_view(
                config=self.config,
                feature_view=feature_view,
                start_date=start_date,
                end_date=end_date,
                registry=self._registry,
                project=self.project,
                tqdm_builder=tqdm_builder,
            )

            self._registry.apply_materialization(
                feature_view,
                self.project,
                start_date,
                end_date,
            )

    def materialize(
        self,
        start_date: datetime,
        end_date: datetime,
        feature_views: Optional[List[str]] = None,
    ) -> None:
        """
        Materialize data from the offline store into the online store.

        This method loads feature data in the specified interval from either
        the specified feature views, or all feature views if none are specified,
        into the online store where it is available for online serving.

        Args:
            start_date (datetime): Start date for time range of data to materialize into the online store
            end_date (datetime): End date for time range of data to materialize into the online store
            feature_views (List[str]): Optional list of feature view names. If selected, will only run
                materialization for the specified feature views.

        Examples:
            Materialize all features into the online store over the interval
            from 3 hours ago to 10 minutes ago.
            >>> from feast import FeatureStore, RepoConfig
            >>> from datetime import datetime, timedelta
            >>> fs = FeatureStore(repo_path="project/feature_repo")
            >>> fs.materialize(
            ...     start_date=datetime.utcnow() - timedelta(hours=3), end_date=datetime.utcnow() - timedelta(minutes=10)
            ... )
            Materializing...
            <BLANKLINE>
            ...
        """
        if utils.make_tzaware(start_date) > utils.make_tzaware(end_date):
            raise ValueError(
                f"The given start_date {start_date} is greater than the given end_date {end_date}."
            )

        feature_views_to_materialize = self._get_feature_views_to_materialize(
            feature_views
        )
        _print_materialization_log(
            start_date,
            end_date,
            len(feature_views_to_materialize),
            self.config.online_store.type,
        )
        # TODO paging large loads
        for feature_view in feature_views_to_materialize:
            provider = self._get_provider()
            print(f"{Style.BRIGHT + Fore.GREEN}{feature_view.name}{Style.RESET_ALL}:")

            def tqdm_builder(length):
                return tqdm(total=length, ncols=100)

            start_date = utils.make_tzaware(start_date)
            end_date = utils.make_tzaware(end_date)

            provider.materialize_single_feature_view(
                config=self.config,
                feature_view=feature_view,
                start_date=start_date,
                end_date=end_date,
                registry=self._registry,
                project=self.project,
                tqdm_builder=tqdm_builder,
            )

            self._registry.apply_materialization(
                feature_view,
                self.project,
                start_date,
                end_date,
            )

    def push(
        self,
        push_source_name: str,
        df: pd.DataFrame,
        allow_registry_cache: bool = True,
        to: PushMode = PushMode.ONLINE,
    ):
        """
        Push features to a push source. This updates all the feature views that have the push source as stream source.

        Args:
            push_source_name: The name of the push source we want to push data to.
            df: The data being pushed.
            allow_registry_cache: Whether to allow cached versions of the registry.
            to: Whether to push to online or offline store. Defaults to online store only.
        """
        from feast.data_source import PushSource

        all_fvs = self.list_feature_views(allow_cache=allow_registry_cache)
        all_fvs += self.list_stream_feature_views(allow_cache=allow_registry_cache)

        fvs_with_push_sources = {
            fv
            for fv in all_fvs
            if (
                fv.stream_source is not None
                and isinstance(fv.stream_source, PushSource)
                and fv.stream_source.name == push_source_name
            )
        }

        if not fvs_with_push_sources:
            raise PushSourceNotFoundException(push_source_name)

        for fv in fvs_with_push_sources:
            if to == PushMode.ONLINE or to == PushMode.ONLINE_AND_OFFLINE:
                self.write_to_online_store(
                    fv.name, df, allow_registry_cache=allow_registry_cache
                )
            if to == PushMode.OFFLINE or to == PushMode.ONLINE_AND_OFFLINE:
                self.write_to_offline_store(
                    fv.name, df, allow_registry_cache=allow_registry_cache
                )

    def write_to_online_store(
        self,
        feature_view_name: str,
        df: Optional[pd.DataFrame] = None,
        inputs: Optional[Union[Dict[str, List[Any]], pd.DataFrame]] = None,
        allow_registry_cache: bool = True,
    ):
        """
        Persists a dataframe to the online store.

        Args:
            feature_view_name: The feature view to which the dataframe corresponds.
            df: The dataframe to be persisted.
            inputs: Optional the dictionary object to be written
            allow_registry_cache (optional): Whether to allow retrieving feature views from a cached registry.
        """
        # TODO: restrict this to work with online StreamFeatureViews and validate the FeatureView type
        try:
            feature_view: FeatureView = self.get_stream_feature_view(
                feature_view_name, allow_registry_cache=allow_registry_cache
            )
        except FeatureViewNotFoundException:
            feature_view = self.get_feature_view(
                feature_view_name, allow_registry_cache=allow_registry_cache
            )
        if df is not None and inputs is not None:
            raise ValueError("Both df and inputs cannot be provided at the same time.")
        if df is None and inputs is not None:
            if isinstance(inputs, dict):
                try:
                    df = pd.DataFrame(inputs)
                except Exception as _:
                    raise DataFrameSerializationError(inputs)
            elif isinstance(inputs, pd.DataFrame):
                pass
            else:
                raise ValueError("inputs must be a dictionary or a pandas DataFrame.")
        provider = self._get_provider()
        provider.ingest_df(feature_view, df)

    def write_to_offline_store(
        self,
        feature_view_name: str,
        df: pd.DataFrame,
        allow_registry_cache: bool = True,
        reorder_columns: bool = True,
    ):
        """
        Persists the dataframe directly into the batch data source for the given feature view.

        Fails if the dataframe columns do not match the columns of the batch data source. Optionally
        reorders the columns of the dataframe to match.
        """
        # TODO: restrict this to work with online StreamFeatureViews and validate the FeatureView type
        try:
            feature_view: FeatureView = self.get_stream_feature_view(
                feature_view_name, allow_registry_cache=allow_registry_cache
            )
        except FeatureViewNotFoundException:
            feature_view = self.get_feature_view(
                feature_view_name, allow_registry_cache=allow_registry_cache
            )

        # Get columns of the batch source and the input dataframe.
        column_names_and_types = (
            feature_view.batch_source.get_table_column_names_and_types(self.config)
        )
        source_columns = [column for column, _ in column_names_and_types]
        input_columns = df.columns.values.tolist()

        if set(input_columns) != set(source_columns):
            raise ValueError(
                f"The input dataframe has columns {set(input_columns)} but the batch source has columns {set(source_columns)}."
            )

        if reorder_columns:
            df = df.reindex(columns=source_columns)

        table = pa.Table.from_pandas(df)
        provider = self._get_provider()
        provider.ingest_df_to_offline_store(feature_view, table)

    def get_online_features(
        self,
        features: Union[List[str], FeatureService],
        entity_rows: List[Dict[str, Any]],
        full_feature_names: bool = False,
    ) -> OnlineResponse:
        """
        Retrieves the latest online feature data.

        Note: This method will download the full feature registry the first time it is run. If you are using a
        remote registry like GCS or S3 then that may take a few seconds. The registry remains cached up to a TTL
        duration (which can be set to infinity). If the cached registry is stale (more time than the TTL has
        passed), then a new registry will be downloaded synchronously by this method. This download may
        introduce latency to online feature retrieval. In order to avoid synchronous downloads, please call
        refresh_registry() prior to the TTL being reached. Remember it is possible to set the cache TTL to
        infinity (cache forever).

        Args:
            features: The list of features that should be retrieved from the online store. These features can be
                specified either as a list of string feature references or as a feature service. String feature
                references must have format "feature_view:feature", e.g. "customer_fv:daily_transactions".
            entity_rows: A list of dictionaries where each key-value is an entity-name, entity-value pair.
            full_feature_names: If True, feature names will be prefixed with the corresponding feature view name,
                changing them from the format "feature" to "feature_view__feature" (e.g. "daily_transactions"
                changes to "customer_fv__daily_transactions").

        Returns:
            OnlineResponse containing the feature data in records.

        Raises:
            Exception: No entity with the specified name exists.

        Examples:
            Retrieve online features from an online store.

            >>> from feast import FeatureStore, RepoConfig
            >>> fs = FeatureStore(repo_path="project/feature_repo")
            >>> online_response = fs.get_online_features(
            ...     features=[
            ...         "driver_hourly_stats:conv_rate",
            ...         "driver_hourly_stats:acc_rate",
            ...         "driver_hourly_stats:avg_daily_trips",
            ...     ],
            ...     entity_rows=[{"driver_id": 1001}, {"driver_id": 1002}, {"driver_id": 1003}, {"driver_id": 1004}],
            ... )
            >>> online_response_dict = online_response.to_dict()
        """
        columnar: Dict[str, List[Any]] = {k: [] for k in entity_rows[0].keys()}
        for entity_row in entity_rows:
            for key, value in entity_row.items():
                try:
                    columnar[key].append(value)
                except KeyError as e:
                    raise ValueError("All entity_rows must have the same keys.") from e

        return self._get_online_features(
            features=features,
            entity_values=columnar,
            full_feature_names=full_feature_names,
            native_entity_values=True,
        )

    async def get_online_features_async(
        self,
        features: Union[List[str], FeatureService],
        entity_rows: List[Dict[str, Any]],
        full_feature_names: bool = False,
    ) -> OnlineResponse:
        """
        [Alpha] Retrieves the latest online feature data asynchronously.

        Note: This method will download the full feature registry the first time it is run. If you are using a
        remote registry like GCS or S3 then that may take a few seconds. The registry remains cached up to a TTL
        duration (which can be set to infinity). If the cached registry is stale (more time than the TTL has
        passed), then a new registry will be downloaded synchronously by this method. This download may
        introduce latency to online feature retrieval. In order to avoid synchronous downloads, please call
        refresh_registry() prior to the TTL being reached. Remember it is possible to set the cache TTL to
        infinity (cache forever).

        Args:
            features: The list of features that should be retrieved from the online store. These features can be
                specified either as a list of string feature references or as a feature service. String feature
                references must have format "feature_view:feature", e.g. "customer_fv:daily_transactions".
            entity_rows: A list of dictionaries where each key-value is an entity-name, entity-value pair.
            full_feature_names: If True, feature names will be prefixed with the corresponding feature view name,
                changing them from the format "feature" to "feature_view__feature" (e.g. "daily_transactions"
                changes to "customer_fv__daily_transactions").

        Returns:
            OnlineResponse containing the feature data in records.

        Raises:
            Exception: No entity with the specified name exists.
        """
        columnar: Dict[str, List[Any]] = {k: [] for k in entity_rows[0].keys()}
        for entity_row in entity_rows:
            for key, value in entity_row.items():
                try:
                    columnar[key].append(value)
                except KeyError as e:
                    raise ValueError("All entity_rows must have the same keys.") from e

        return await self._get_online_features_async(
            features=features,
            entity_values=columnar,
            full_feature_names=full_feature_names,
            native_entity_values=True,
        )

    def _get_online_request_context(
        self, features: Union[List[str], FeatureService], full_feature_names: bool
    ):
        _feature_refs = self._get_features(features, allow_cache=True)

        (
            requested_feature_views,
            requested_on_demand_feature_views,
        ) = self._get_feature_views_to_use(
            features=features, allow_cache=True, hide_dummy_entity=False
        )

        (
            entity_name_to_join_key_map,
            entity_type_map,
            join_keys_set,
        ) = self._get_entity_maps(requested_feature_views)

        _validate_feature_refs(_feature_refs, full_feature_names)
        (
            grouped_refs,
            grouped_odfv_refs,
        ) = _group_feature_refs(
            _feature_refs,
            requested_feature_views,
            requested_on_demand_feature_views,
        )

        requested_result_row_names = {
            feat_ref.replace(":", "__") for feat_ref in _feature_refs
        }
        if not full_feature_names:
            requested_result_row_names = {
                name.rpartition("__")[-1] for name in requested_result_row_names
            }

        feature_views = list(view for view, _ in grouped_refs)

        needed_request_data = self.get_needed_request_data(grouped_odfv_refs)

        entityless_case = DUMMY_ENTITY_NAME in [
            entity_name
            for feature_view in feature_views
            for entity_name in feature_view.entities
        ]

        return (
            _feature_refs,
            requested_on_demand_feature_views,
            entity_name_to_join_key_map,
            entity_type_map,
            join_keys_set,
            grouped_refs,
            requested_result_row_names,
            needed_request_data,
            entityless_case,
        )

    def _prepare_entities_to_read_from_online_store(
        self,
        features: Union[List[str], FeatureService],
        entity_values: Mapping[
            str, Union[Sequence[Any], Sequence[Value], RepeatedValue]
        ],
        full_feature_names: bool = False,
        native_entity_values: bool = True,
    ):
        (
            feature_refs,
            requested_on_demand_feature_views,
            entity_name_to_join_key_map,
            entity_type_map,
            join_keys_set,
            grouped_refs,
            requested_result_row_names,
            needed_request_data,
            entityless_case,
        ) = self._get_online_request_context(features, full_feature_names)

        # Extract Sequence from RepeatedValue Protobuf.
        entity_value_lists: Dict[str, Union[List[Any], List[Value]]] = {
            k: list(v) if isinstance(v, Sequence) else list(v.val)
            for k, v in entity_values.items()
        }

        entity_proto_values: Dict[str, List[Value]]
        if native_entity_values:
            # Convert values to Protobuf once.
            entity_proto_values = {
                k: python_values_to_proto_values(
                    v, entity_type_map.get(k, ValueType.UNKNOWN)
                )
                for k, v in entity_value_lists.items()
            }
        else:
            entity_proto_values = entity_value_lists

        num_rows = _validate_entity_values(entity_proto_values)

        join_key_values: Dict[str, List[Value]] = {}
        request_data_features: Dict[str, List[Value]] = {}
        # Entity rows may be either entities or request data.
        for join_key_or_entity_name, values in entity_proto_values.items():
            # Found request data
            if join_key_or_entity_name in needed_request_data:
                request_data_features[join_key_or_entity_name] = values
            else:
                if join_key_or_entity_name in join_keys_set:
                    join_key = join_key_or_entity_name
                else:
                    try:
                        join_key = entity_name_to_join_key_map[join_key_or_entity_name]
                    except KeyError:
                        raise EntityNotFoundException(
                            join_key_or_entity_name, self.project
                        )
                    else:
                        warnings.warn(
                            "Using entity name is deprecated. Use join_key instead."
                        )

                # All join keys should be returned in the result.
                requested_result_row_names.add(join_key)
                join_key_values[join_key] = values

        self.ensure_request_data_values_exist(
            needed_request_data, request_data_features
        )

        # Populate online features response proto with join keys and request data features
        online_features_response = GetOnlineFeaturesResponse(results=[])
        self._populate_result_rows_from_columnar(
            online_features_response=online_features_response,
            data=dict(**join_key_values, **request_data_features),
        )

        # Add the Entityless case after populating result rows to avoid having to remove
        # it later.
        if entityless_case:
            join_key_values[DUMMY_ENTITY_ID] = python_values_to_proto_values(
                [DUMMY_ENTITY_VAL] * num_rows, DUMMY_ENTITY.value_type
            )

        return (
            join_key_values,
            grouped_refs,
            entity_name_to_join_key_map,
            requested_on_demand_feature_views,
            feature_refs,
            requested_result_row_names,
            online_features_response,
        )

    def _get_online_features(
        self,
        features: Union[List[str], FeatureService],
        entity_values: Mapping[
            str, Union[Sequence[Any], Sequence[Value], RepeatedValue]
        ],
        full_feature_names: bool = False,
        native_entity_values: bool = True,
    ):
        (
            join_key_values,
            grouped_refs,
            entity_name_to_join_key_map,
            requested_on_demand_feature_views,
            feature_refs,
            requested_result_row_names,
            online_features_response,
        ) = self._prepare_entities_to_read_from_online_store(
            features=features,
            entity_values=entity_values,
            full_feature_names=full_feature_names,
            native_entity_values=native_entity_values,
        )

        provider = self._get_provider()
        for table, requested_features in grouped_refs:
            # Get the correct set of entity values with the correct join keys.
            table_entity_values, idxs = self._get_unique_entities(
                table,
                join_key_values,
                entity_name_to_join_key_map,
            )

            # Fetch feature data for the minimum set of Entities.
            feature_data = self._read_from_online_store(
                table_entity_values,
                provider,
                requested_features,
                table,
            )

            # Populate the result_rows with the Features from the OnlineStore inplace.
            self._populate_response_from_feature_data(
                feature_data,
                idxs,
                online_features_response,
                full_feature_names,
                requested_features,
                table,
            )

        if requested_on_demand_feature_views:
            self._augment_response_with_on_demand_transforms(
                online_features_response,
                feature_refs,
                requested_on_demand_feature_views,
                full_feature_names,
            )

        self._drop_unneeded_columns(
            online_features_response, requested_result_row_names
        )
        return OnlineResponse(online_features_response)

    async def _get_online_features_async(
        self,
        features: Union[List[str], FeatureService],
        entity_values: Mapping[
            str, Union[Sequence[Any], Sequence[Value], RepeatedValue]
        ],
        full_feature_names: bool = False,
        native_entity_values: bool = True,
    ):
        (
            join_key_values,
            grouped_refs,
            entity_name_to_join_key_map,
            requested_on_demand_feature_views,
            feature_refs,
            requested_result_row_names,
            online_features_response,
        ) = self._prepare_entities_to_read_from_online_store(
            features=features,
            entity_values=entity_values,
            full_feature_names=full_feature_names,
            native_entity_values=native_entity_values,
        )

        provider = self._get_provider()
        for table, requested_features in grouped_refs:
            # Get the correct set of entity values with the correct join keys.
            table_entity_values, idxs = self._get_unique_entities(
                table,
                join_key_values,
                entity_name_to_join_key_map,
            )

            # Fetch feature data for the minimum set of Entities.
            feature_data = await self._read_from_online_store_async(
                table_entity_values,
                provider,
                requested_features,
                table,
            )

            # Populate the result_rows with the Features from the OnlineStore inplace.
            self._populate_response_from_feature_data(
                feature_data,
                idxs,
                online_features_response,
                full_feature_names,
                requested_features,
                table,
            )

        if requested_on_demand_feature_views:
            self._augment_response_with_on_demand_transforms(
                online_features_response,
                feature_refs,
                requested_on_demand_feature_views,
                full_feature_names,
            )

        self._drop_unneeded_columns(
            online_features_response, requested_result_row_names
        )
        return OnlineResponse(online_features_response)

    def retrieve_online_documents(
        self,
        feature: str,
        query: Union[str, List[float]],
        top_k: int,
        distance_metric: Optional[str] = None,
    ) -> OnlineResponse:
        """
        Retrieves the top k closest document features. Note, embeddings are a subset of features.

        Args:
            feature: The list of document features that should be retrieved from the online document store. These features can be
                specified either as a list of string document feature references or as a feature service. String feature
                references must have format "feature_view:feature", e.g, "document_fv:document_embeddings".
            query: The query to retrieve the closest document features for.
            top_k: The number of closest document features to retrieve.
            distance_metric: The distance metric to use for retrieval.
        """
        return self._retrieve_online_documents(
            feature=feature,
            query=query,
            top_k=top_k,
            distance_metric=distance_metric,
        )

    def _retrieve_online_documents(
        self,
        feature: str,
        query: Union[str, List[float]],
        top_k: int,
        distance_metric: Optional[str] = None,
    ):
        if isinstance(query, str):
            raise ValueError(
                "Using embedding functionality is not supported for document retrieval. Please embed the query before calling retrieve_online_documents."
            )
        (
            requested_feature_views,
            _,
        ) = self._get_feature_views_to_use(
            features=[feature], allow_cache=True, hide_dummy_entity=False
        )
        requested_feature = (
            feature.split(":")[1] if isinstance(feature, str) else feature
        )
        provider = self._get_provider()
        document_features = self._retrieve_from_online_store(
            provider,
            requested_feature_views[0],
            requested_feature,
            query,
            top_k,
            distance_metric,
        )

        # TODO Refactor to better way of populating result
        # TODO populate entity in the response after returning entity in document_features is supported
        # TODO currently not return the vector value since it is same as feature value, if embedding is supported,
        # the feature value can be raw text before embedded
        document_feature_vals = [feature[2] for feature in document_features]
        document_feature_distance_vals = [feature[4] for feature in document_features]
        online_features_response = GetOnlineFeaturesResponse(results=[])
        self._populate_result_rows_from_columnar(
            online_features_response=online_features_response,
            data={requested_feature: document_feature_vals},
        )
        self._populate_result_rows_from_columnar(
            online_features_response=online_features_response,
            data={"distance": document_feature_distance_vals},
        )
        return OnlineResponse(online_features_response)

    @staticmethod
    def _get_columnar_entity_values(
        rowise: Optional[List[Dict[str, Any]]], columnar: Optional[Dict[str, List[Any]]]
    ) -> Dict[str, List[Any]]:
        if (rowise is None and columnar is None) or (
            rowise is not None and columnar is not None
        ):
            raise ValueError(
                "Exactly one of `columnar_entity_values` and `rowise_entity_values` must be set."
            )

        if rowise is not None:
            # Convert entity_rows from rowise to columnar.
            res = defaultdict(list)
            for entity_row in rowise:
                for key, value in entity_row.items():
                    res[key].append(value)
            return res
        return cast(Dict[str, List[Any]], columnar)

    def _get_entity_maps(
        self, feature_views
    ) -> Tuple[Dict[str, str], Dict[str, ValueType], Set[str]]:
        # TODO(felixwang9817): Support entities that have different types for different feature views.
        entities = self._list_entities(allow_cache=True, hide_dummy_entity=False)
        entity_name_to_join_key_map: Dict[str, str] = {}
        entity_type_map: Dict[str, ValueType] = {}
        for entity in entities:
            entity_name_to_join_key_map[entity.name] = entity.join_key
        for feature_view in feature_views:
            for entity_name in feature_view.entities:
                entity = self._registry.get_entity(
                    entity_name, self.project, allow_cache=True
                )
                # User directly uses join_key as the entity reference in the entity_rows for the
                # entity mapping case.
                entity_name = feature_view.projection.join_key_map.get(
                    entity.join_key, entity.name
                )
                join_key = feature_view.projection.join_key_map.get(
                    entity.join_key, entity.join_key
                )
                entity_name_to_join_key_map[entity_name] = join_key
            for entity_column in feature_view.entity_columns:
                entity_type_map[entity_column.name] = (
                    entity_column.dtype.to_value_type()
                )

        return (
            entity_name_to_join_key_map,
            entity_type_map,
            set(entity_name_to_join_key_map.values()),
        )

    @staticmethod
    def _get_table_entity_values(
        table: FeatureView,
        entity_name_to_join_key_map: Dict[str, str],
        join_key_proto_values: Dict[str, List[Value]],
    ) -> Dict[str, List[Value]]:
        # The correct join_keys expected by the OnlineStore for this Feature View.
        table_join_keys = [
            entity_name_to_join_key_map[entity_name] for entity_name in table.entities
        ]

        # If the FeatureView has a Projection then the join keys may be aliased.
        alias_to_join_key_map = {v: k for k, v in table.projection.join_key_map.items()}

        # Subset to columns which are relevant to this FeatureView and
        # give them the correct names.
        entity_values = {
            alias_to_join_key_map.get(k, k): v
            for k, v in join_key_proto_values.items()
            if alias_to_join_key_map.get(k, k) in table_join_keys
        }
        return entity_values

    @staticmethod
    def _populate_result_rows_from_columnar(
        online_features_response: GetOnlineFeaturesResponse,
        data: Dict[str, List[Value]],
    ):
        timestamp = Timestamp()  # Only initialize this timestamp once.
        # Add more values to the existing result rows
        for feature_name, feature_values in data.items():
            online_features_response.metadata.feature_names.val.append(feature_name)
            online_features_response.results.append(
                GetOnlineFeaturesResponse.FeatureVector(
                    values=feature_values,
                    statuses=[FieldStatus.PRESENT] * len(feature_values),
                    event_timestamps=[timestamp] * len(feature_values),
                )
            )

    @staticmethod
    def get_needed_request_data(
        grouped_odfv_refs: List[Tuple[OnDemandFeatureView, List[str]]],
    ) -> Set[str]:
        needed_request_data: Set[str] = set()
        for odfv, _ in grouped_odfv_refs:
            odfv_request_data_schema = odfv.get_request_data_schema()
            needed_request_data.update(odfv_request_data_schema.keys())
        return needed_request_data

    @staticmethod
    def ensure_request_data_values_exist(
        needed_request_data: Set[str],
        request_data_features: Dict[str, List[Any]],
    ):
        if len(needed_request_data) != len(request_data_features.keys()):
            missing_features = [
                x for x in needed_request_data if x not in request_data_features
            ]
            raise RequestDataNotFoundInEntityRowsException(
                feature_names=missing_features
            )

    def _get_unique_entities(
        self,
        table: FeatureView,
        join_key_values: Dict[str, List[Value]],
        entity_name_to_join_key_map: Dict[str, str],
    ) -> Tuple[Tuple[Dict[str, Value], ...], Tuple[List[int], ...]]:
        """Return the set of unique composite Entities for a Feature View and the indexes at which they appear.

        This method allows us to query the OnlineStore for data we need only once
        rather than requesting and processing data for the same combination of
        Entities multiple times.
        """
        # Get the correct set of entity values with the correct join keys.
        table_entity_values = self._get_table_entity_values(
            table,
            entity_name_to_join_key_map,
            join_key_values,
        )

        # Convert back to rowise.
        keys = table_entity_values.keys()
        # Sort the rowise data to allow for grouping but keep original index. This lambda is
        # sufficient as Entity types cannot be complex (ie. lists).
        rowise = list(enumerate(zip(*table_entity_values.values())))
        rowise.sort(
            key=lambda row: tuple(getattr(x, x.WhichOneof("val")) for x in row[1])
        )

        # Identify unique entities and the indexes at which they occur.
        unique_entities: Tuple[Dict[str, Value], ...]
        indexes: Tuple[List[int], ...]
        unique_entities, indexes = tuple(
            zip(
                *[
                    (dict(zip(keys, k)), [_[0] for _ in g])
                    for k, g in itertools.groupby(rowise, key=lambda x: x[1])
                ]
            )
        )
        return unique_entities, indexes

    def _get_entity_key_protos(
        self,
        entity_rows: Iterable[Mapping[str, Value]],
    ) -> List[EntityKeyProto]:
        # Instantiate one EntityKeyProto per Entity.
        entity_key_protos = [
            EntityKeyProto(join_keys=row.keys(), entity_values=row.values())
            for row in entity_rows
        ]
        return entity_key_protos

    def _convert_rows_to_protobuf(
        self,
        requested_features: List[str],
        read_rows: List[Tuple[Optional[datetime], Optional[Dict[str, Value]]]],
    ) -> List[Tuple[List[Timestamp], List["FieldStatus.ValueType"], List[Value]]]:
        # Each row is a set of features for a given entity key.
        # We only need to convert the data to Protobuf once.
        null_value = Value()
        read_row_protos = []
        for read_row in read_rows:
            row_ts_proto = Timestamp()
            row_ts, feature_data = read_row
            # TODO (Ly): reuse whatever timestamp if row_ts is None?
            if row_ts is not None:
                row_ts_proto.FromDatetime(row_ts)
            event_timestamps = [row_ts_proto] * len(requested_features)
            if feature_data is None:
                statuses = [FieldStatus.NOT_FOUND] * len(requested_features)
                values = [null_value] * len(requested_features)
            else:
                statuses = []
                values = []
                for feature_name in requested_features:
                    # Make sure order of data is the same as requested_features.
                    if feature_name not in feature_data:
                        statuses.append(FieldStatus.NOT_FOUND)
                        values.append(null_value)
                    else:
                        statuses.append(FieldStatus.PRESENT)
                        values.append(feature_data[feature_name])
            read_row_protos.append((event_timestamps, statuses, values))
        return read_row_protos

    def _read_from_online_store(
        self,
        entity_rows: Iterable[Mapping[str, Value]],
        provider: Provider,
        requested_features: List[str],
        table: FeatureView,
    ) -> List[Tuple[List[Timestamp], List["FieldStatus.ValueType"], List[Value]]]:
        """Read and process data from the OnlineStore for a given FeatureView.

        This method guarantees that the order of the data in each element of the
        List returned is the same as the order of `requested_features`.

        This method assumes that `provider.online_read` returns data for each
        combination of Entities in `entity_rows` in the same order as they
        are provided.
        """
        entity_key_protos = self._get_entity_key_protos(entity_rows)

        # Fetch data for Entities.
        read_rows = provider.online_read(
            config=self.config,
            table=table,
            entity_keys=entity_key_protos,
            requested_features=requested_features,
        )

        return self._convert_rows_to_protobuf(requested_features, read_rows)

    async def _read_from_online_store_async(
        self,
        entity_rows: Iterable[Mapping[str, Value]],
        provider: Provider,
        requested_features: List[str],
        table: FeatureView,
    ) -> List[Tuple[List[Timestamp], List["FieldStatus.ValueType"], List[Value]]]:
        entity_key_protos = self._get_entity_key_protos(entity_rows)

        # Fetch data for Entities.
        read_rows = await provider.online_read_async(
            config=self.config,
            table=table,
            entity_keys=entity_key_protos,
            requested_features=requested_features,
        )

        return self._convert_rows_to_protobuf(requested_features, read_rows)

    def _retrieve_from_online_store(
        self,
        provider: Provider,
        table: FeatureView,
        requested_feature: str,
        query: List[float],
        top_k: int,
        distance_metric: Optional[str],
    ) -> List[Tuple[Timestamp, "FieldStatus.ValueType", Value, Value, Value]]:
        """
        Search and return document features from the online document store.
        """
        documents = provider.retrieve_online_documents(
            config=self.config,
            table=table,
            requested_feature=requested_feature,
            query=query,
            top_k=top_k,
            distance_metric=distance_metric,
        )

        read_row_protos = []
        row_ts_proto = Timestamp()

        for row_ts, feature_val, vector_value, distance_val in documents:
            # Reset timestamp to default or update if row_ts is not None
            if row_ts is not None:
                row_ts_proto.FromDatetime(row_ts)

            if feature_val is None or vector_value is None or distance_val is None:
                feature_val = Value()
                vector_value = Value()
                distance_val = Value()
                status = FieldStatus.NOT_FOUND
            else:
                status = FieldStatus.PRESENT

            read_row_protos.append(
                (row_ts_proto, status, feature_val, vector_value, distance_val)
            )
        return read_row_protos

    @staticmethod
    def _populate_response_from_feature_data(
        feature_data: Iterable[
            Tuple[
                Iterable[Timestamp], Iterable["FieldStatus.ValueType"], Iterable[Value]
            ]
        ],
        indexes: Iterable[List[int]],
        online_features_response: GetOnlineFeaturesResponse,
        full_feature_names: bool,
        requested_features: Iterable[str],
        table: FeatureView,
    ):
        """Populate the GetOnlineFeaturesResponse with feature data.

        This method assumes that `_read_from_online_store` returns data for each
        combination of Entities in `entity_rows` in the same order as they
        are provided.

        Args:
            feature_data: A list of data in Protobuf form which was retrieved from the OnlineStore.
            indexes: A list of indexes which should be the same length as `feature_data`. Each list
                of indexes corresponds to a set of result rows in `online_features_response`.
            online_features_response: The object to populate.
            full_feature_names: A boolean that provides the option to add the feature view prefixes to the feature names,
                changing them from the format "feature" to "feature_view__feature" (e.g., "daily_transactions" changes to
                "customer_fv__daily_transactions").
            requested_features: The names of the features in `feature_data`. This should be ordered in the same way as the
                data in `feature_data`.
            table: The FeatureView that `feature_data` was retrieved from.
        """
        # Add the feature names to the response.
        requested_feature_refs = [
            f"{table.projection.name_to_use()}__{feature_name}"
            if full_feature_names
            else feature_name
            for feature_name in requested_features
        ]
        online_features_response.metadata.feature_names.val.extend(
            requested_feature_refs
        )

        timestamps, statuses, values = zip(*feature_data)

        # Populate the result with data fetched from the OnlineStore
        # which is guaranteed to be aligned with `requested_features`.
        for (
            feature_idx,
            (timestamp_vector, statuses_vector, values_vector),
        ) in enumerate(zip(zip(*timestamps), zip(*statuses), zip(*values))):
            online_features_response.results.append(
                GetOnlineFeaturesResponse.FeatureVector(
                    values=apply_list_mapping(values_vector, indexes),
                    statuses=apply_list_mapping(statuses_vector, indexes),
                    event_timestamps=apply_list_mapping(timestamp_vector, indexes),
                )
            )

    @staticmethod
    def _augment_response_with_on_demand_transforms(
        online_features_response: GetOnlineFeaturesResponse,
        feature_refs: List[str],
        requested_on_demand_feature_views: List[OnDemandFeatureView],
        full_feature_names: bool,
    ):
        """Computes on demand feature values and adds them to the result rows.

        Assumes that 'online_features_response' already contains the necessary request data and input feature
        views for the on demand feature views. Unneeded feature values such as request data and
        unrequested input feature views will be removed from 'online_features_response'.

        Args:
            online_features_response: Protobuf object to populate
            feature_refs: List of all feature references to be returned.
            requested_on_demand_feature_views: List of all odfvs that have been requested.
            full_feature_names: A boolean that provides the option to add the feature view prefixes to the feature names,
                changing them from the format "feature" to "feature_view__feature" (e.g., "daily_transactions" changes to
                "customer_fv__daily_transactions").
        """
        requested_odfv_map = {
            odfv.name: odfv for odfv in requested_on_demand_feature_views
        }
        requested_odfv_feature_names = requested_odfv_map.keys()

        odfv_feature_refs = defaultdict(list)
        for feature_ref in feature_refs:
            view_name, feature_name = feature_ref.split(":")
            if view_name in requested_odfv_feature_names:
                odfv_feature_refs[view_name].append(
                    f"{requested_odfv_map[view_name].projection.name_to_use()}__{feature_name}"
                    if full_feature_names
                    else feature_name
                )

        initial_response = OnlineResponse(online_features_response)
        initial_response_arrow: Optional[pa.Table] = None
        initial_response_dict: Optional[Dict[str, List[Any]]] = None

        # Apply on demand transformations and augment the result rows
        odfv_result_names = set()
        for odfv_name, _feature_refs in odfv_feature_refs.items():
            odfv = requested_odfv_map[odfv_name]
            if odfv.mode == "python":
                if initial_response_dict is None:
                    initial_response_dict = initial_response.to_dict()
                transformed_features_dict: Dict[str, List[Any]] = odfv.transform_dict(
                    initial_response_dict
                )
            elif odfv.mode in {"pandas", "substrait"}:
                if initial_response_arrow is None:
                    initial_response_arrow = initial_response.to_arrow()
                transformed_features_arrow = odfv.transform_arrow(
                    initial_response_arrow, full_feature_names
                )
            else:
                raise Exception(
                    f"Invalid OnDemandFeatureMode: {odfv.mode}. Expected one of 'pandas', 'python', or 'substrait'."
                )

<<<<<<< HEAD
            feature_dtypes = {f"{odfv.name}__{f.name}": f.dtype for f in odfv.features}

            proto_values = [
                python_values_to_proto_values(
                    transformed_features_df[feature].values,
                    feature_dtypes[feature].to_value_type(),
=======
            transformed_features = (
                transformed_features_dict
                if odfv.mode == "python"
                else transformed_features_arrow
            )
            transformed_columns = (
                transformed_features.column_names
                if isinstance(transformed_features, pa.Table)
                else transformed_features
            )
            selected_subset = [f for f in transformed_columns if f in _feature_refs]

            proto_values = []
            for selected_feature in selected_subset:
                feature_vector = transformed_features[selected_feature]
                proto_values.append(
                    python_values_to_proto_values(feature_vector, ValueType.UNKNOWN)
                    if odfv.mode == "python"
                    else python_values_to_proto_values(
                        feature_vector.to_numpy(), ValueType.UNKNOWN
                    )
>>>>>>> 9c93bdea
                )

            odfv_result_names |= set(selected_subset)

            online_features_response.metadata.feature_names.val.extend(selected_subset)
            for feature_idx in range(len(selected_subset)):
                online_features_response.results.append(
                    GetOnlineFeaturesResponse.FeatureVector(
                        values=proto_values[feature_idx],
                        statuses=[FieldStatus.PRESENT] * len(proto_values[feature_idx]),
                        event_timestamps=[Timestamp()] * len(proto_values[feature_idx]),
                    )
                )

    @staticmethod
    def _drop_unneeded_columns(
        online_features_response: GetOnlineFeaturesResponse,
        requested_result_row_names: Set[str],
    ):
        """
        Unneeded feature values such as request data and unrequested input feature views will
        be removed from 'online_features_response'.

        Args:
            online_features_response: Protobuf object to populate
            requested_result_row_names: Fields from 'result_rows' that have been requested, and
                    therefore should not be dropped.
        """
        # Drop values that aren't needed
        unneeded_feature_indices = [
            idx
            for idx, val in enumerate(
                online_features_response.metadata.feature_names.val
            )
            if val not in requested_result_row_names
        ]

        for idx in reversed(unneeded_feature_indices):
            del online_features_response.metadata.feature_names.val[idx]
            del online_features_response.results[idx]

    def _get_feature_views_to_use(
        self,
        features: Optional[Union[List[str], FeatureService]],
        allow_cache=False,
        hide_dummy_entity: bool = True,
    ) -> Tuple[List[FeatureView], List[OnDemandFeatureView]]:
        fvs = {
            fv.name: fv
            for fv in [
                *self._list_feature_views(allow_cache, hide_dummy_entity),
                *self._registry.list_stream_feature_views(
                    project=self.project, allow_cache=allow_cache
                ),
            ]
        }

        od_fvs = {
            fv.name: fv
            for fv in self._registry.list_on_demand_feature_views(
                project=self.project, allow_cache=allow_cache
            )
        }

        if isinstance(features, FeatureService):
            fvs_to_use, od_fvs_to_use = [], []
            for fv_name, projection in [
                (projection.name, projection)
                for projection in features.feature_view_projections
            ]:
                if fv_name in fvs:
                    fvs_to_use.append(
                        fvs[fv_name].with_projection(copy.copy(projection))
                    )
                elif fv_name in od_fvs:
                    odfv = od_fvs[fv_name].with_projection(copy.copy(projection))
                    od_fvs_to_use.append(odfv)
                    # Let's make sure to include an FVs which the ODFV requires Features from.
                    for projection in odfv.source_feature_view_projections.values():
                        fv = fvs[projection.name].with_projection(copy.copy(projection))
                        if fv not in fvs_to_use:
                            fvs_to_use.append(fv)
                else:
                    raise ValueError(
                        f"The provided feature service {features.name} contains a reference to a feature view"
                        f"{fv_name} which doesn't exist. Please make sure that you have created the feature view"
                        f'{fv_name} and that you have registered it by running "apply".'
                    )
            views_to_use = (fvs_to_use, od_fvs_to_use)
        else:
            views_to_use = (
                [*fvs.values()],
                [*od_fvs.values()],
            )

        return views_to_use

    def serve(
        self,
        host: str,
        port: int,
        type_: str,
        no_access_log: bool,
        no_feature_log: bool,
        workers: int,
        keep_alive_timeout: int,
        registry_ttl_sec: int,
    ) -> None:
        """Start the feature consumption server locally on a given port."""
        type_ = type_.lower()
        if type_ != "http":
            raise ValueError(
                f"Python server only supports 'http'. Got '{type_}' instead."
            )
        # Start the python server
        feature_server.start_server(
            self,
            host=host,
            port=port,
            no_access_log=no_access_log,
            workers=workers,
            keep_alive_timeout=keep_alive_timeout,
            registry_ttl_sec=registry_ttl_sec,
        )

    def get_feature_server_endpoint(self) -> Optional[str]:
        """Returns endpoint for the feature server, if it exists."""
        return self._provider.get_feature_server_endpoint()

    def serve_ui(
        self,
        host: str,
        port: int,
        get_registry_dump: Callable,
        registry_ttl_sec: int,
        root_path: str = "",
    ) -> None:
        """Start the UI server locally"""
        if flags_helper.is_test():
            warnings.warn(
                "The Feast UI is an experimental feature. "
                "We do not guarantee that future changes will maintain backward compatibility.",
                RuntimeWarning,
            )
        ui_server.start_server(
            self,
            host=host,
            port=port,
            get_registry_dump=get_registry_dump,
            project_id=self.config.project,
            registry_ttl_sec=registry_ttl_sec,
            root_path=root_path,
        )

    def serve_registry(self, port: int) -> None:
        """Start registry server locally on a given port."""
        from feast import registry_server

        registry_server.start_server(self, port)

    def serve_transformations(self, port: int) -> None:
        """Start the feature transformation server locally on a given port."""
        warnings.warn(
            "On demand feature view is an experimental feature. "
            "This API is stable, but the functionality does not scale well for offline retrieval",
            RuntimeWarning,
        )

        from feast import transformation_server

        transformation_server.start_server(self, port)

    def write_logged_features(
        self, logs: Union[pa.Table, Path], source: FeatureService
    ):
        """
        Write logs produced by a source (currently only feature service is supported as a source)
        to an offline store.

        Args:
            logs: Arrow Table or path to parquet dataset directory on disk
            source: Object that produces logs
        """
        if not isinstance(source, FeatureService):
            raise ValueError("Only feature service is currently supported as a source")

        assert (
            source.logging_config is not None
        ), "Feature service must be configured with logging config in order to use this functionality"

        assert isinstance(logs, (pa.Table, Path))

        self._get_provider().write_feature_service_logs(
            feature_service=source,
            logs=logs,
            config=self.config,
            registry=self._registry,
        )

    def validate_logged_features(
        self,
        source: FeatureService,
        start: datetime,
        end: datetime,
        reference: ValidationReference,
        throw_exception: bool = True,
        cache_profile: bool = True,
    ) -> Optional[ValidationFailed]:
        """
        Load logged features from an offline store and validate them against provided validation reference.

        Args:
            source: Logs source object (currently only feature services are supported)
            start: lower bound for loading logged features
            end:  upper bound for loading logged features
            reference: validation reference
            throw_exception: throw exception or return it as a result
            cache_profile: store cached profile in Feast registry

        Returns:
            Throw or return (depends on parameter) ValidationFailed exception if validation was not successful
            or None if successful.

        """
        if not flags_helper.is_test():
            warnings.warn(
                "Logged features validation is an experimental feature. "
                "This API is unstable and it could and most probably will be changed in the future. "
                "We do not guarantee that future changes will maintain backward compatibility.",
                RuntimeWarning,
            )

        if not isinstance(source, FeatureService):
            raise ValueError("Only feature service is currently supported as a source")

        j = self._get_provider().retrieve_feature_service_logs(
            feature_service=source,
            start_date=start,
            end_date=end,
            config=self.config,
            registry=self.registry,
        )

        # read and run validation
        try:
            t = j.to_arrow(validation_reference=reference)
        except ValidationFailed as exc:
            if throw_exception:
                raise

            return exc
        else:
            print(f"{t.shape[0]} rows were validated.")

        if cache_profile:
            self.apply(reference)

        return None

    def get_validation_reference(
        self, name: str, allow_cache: bool = False
    ) -> ValidationReference:
        """
        Retrieves a validation reference.

        Raises:
            ValidationReferenceNotFoundException: The validation reference could not be found.
        """
        ref = self._registry.get_validation_reference(
            name, project=self.project, allow_cache=allow_cache
        )
        ref._dataset = self.get_saved_dataset(ref.dataset_name)
        return ref


def _validate_entity_values(join_key_values: Dict[str, List[Value]]):
    set_of_row_lengths = {len(v) for v in join_key_values.values()}
    if len(set_of_row_lengths) > 1:
        raise ValueError("All entity rows must have the same columns.")
    return set_of_row_lengths.pop()


def _validate_feature_refs(feature_refs: List[str], full_feature_names: bool = False):
    """
    Validates that there are no collisions among the feature references.

    Args:
        feature_refs: List of feature references to validate. Feature references must have format
            "feature_view:feature", e.g. "customer_fv:daily_transactions".
        full_feature_names: If True, the full feature references are compared for collisions; if False,
            only the feature names are compared.

    Raises:
        FeatureNameCollisionError: There is a collision among the feature references.
    """
    collided_feature_refs = []

    if full_feature_names:
        collided_feature_refs = [
            ref for ref, occurrences in Counter(feature_refs).items() if occurrences > 1
        ]
    else:
        feature_names = [ref.split(":")[1] for ref in feature_refs]
        collided_feature_names = [
            ref
            for ref, occurrences in Counter(feature_names).items()
            if occurrences > 1
        ]

        for feature_name in collided_feature_names:
            collided_feature_refs.extend(
                [ref for ref in feature_refs if ref.endswith(":" + feature_name)]
            )

    if len(collided_feature_refs) > 0:
        raise FeatureNameCollisionError(collided_feature_refs, full_feature_names)


def _group_feature_refs(
    features: List[str],
    all_feature_views: List[FeatureView],
    all_on_demand_feature_views: List[OnDemandFeatureView],
) -> Tuple[
    List[Tuple[FeatureView, List[str]]], List[Tuple[OnDemandFeatureView, List[str]]]
]:
    """Get list of feature views and corresponding feature names based on feature references"""

    # view name to view proto
    view_index = {view.projection.name_to_use(): view for view in all_feature_views}

    # on demand view to on demand view proto
    on_demand_view_index = {
        view.projection.name_to_use(): view for view in all_on_demand_feature_views
    }

    # view name to feature names
    views_features = defaultdict(set)

    # on demand view name to feature names
    on_demand_view_features = defaultdict(set)

    for ref in features:
        view_name, feat_name = ref.split(":")
        if view_name in view_index:
            view_index[view_name].projection.get_feature(feat_name)  # For validation
            views_features[view_name].add(feat_name)
        elif view_name in on_demand_view_index:
            on_demand_view_index[view_name].projection.get_feature(
                feat_name
            )  # For validation
            on_demand_view_features[view_name].add(feat_name)
            # Let's also add in any FV Feature dependencies here.
            for input_fv_projection in on_demand_view_index[
                view_name
            ].source_feature_view_projections.values():
                for input_feat in input_fv_projection.features:
                    views_features[input_fv_projection.name].add(input_feat.name)
        else:
            raise FeatureViewNotFoundException(view_name)

    fvs_result: List[Tuple[FeatureView, List[str]]] = []
    odfvs_result: List[Tuple[OnDemandFeatureView, List[str]]] = []

    for view_name, feature_names in views_features.items():
        fvs_result.append((view_index[view_name], list(feature_names)))
    for view_name, feature_names in on_demand_view_features.items():
        odfvs_result.append((on_demand_view_index[view_name], list(feature_names)))
    return fvs_result, odfvs_result


def _print_materialization_log(
    start_date, end_date, num_feature_views: int, online_store: str
):
    if start_date:
        print(
            f"Materializing {Style.BRIGHT + Fore.GREEN}{num_feature_views}{Style.RESET_ALL} feature views"
            f" from {Style.BRIGHT + Fore.GREEN}{start_date.replace(microsecond=0).astimezone()}{Style.RESET_ALL}"
            f" to {Style.BRIGHT + Fore.GREEN}{end_date.replace(microsecond=0).astimezone()}{Style.RESET_ALL}"
            f" into the {Style.BRIGHT + Fore.GREEN}{online_store}{Style.RESET_ALL} online store.\n"
        )
    else:
        print(
            f"Materializing {Style.BRIGHT + Fore.GREEN}{num_feature_views}{Style.RESET_ALL} feature views"
            f" to {Style.BRIGHT + Fore.GREEN}{end_date.replace(microsecond=0).astimezone()}{Style.RESET_ALL}"
            f" into the {Style.BRIGHT + Fore.GREEN}{online_store}{Style.RESET_ALL} online store.\n"
        )


def _validate_feature_views(feature_views: List[BaseFeatureView]):
    """Verify feature views have case-insensitively unique names"""
    fv_names = set()
    for fv in feature_views:
        case_insensitive_fv_name = fv.name.lower()
        if case_insensitive_fv_name in fv_names:
            raise ValueError(
                f"More than one feature view with name {case_insensitive_fv_name} found. "
                f"Please ensure that all feature view names are case-insensitively unique. "
                f"It may be necessary to ignore certain files in your feature repository by using a .feastignore file."
            )
        else:
            fv_names.add(case_insensitive_fv_name)


def _validate_data_sources(data_sources: List[DataSource]):
    """Verify data sources have case-insensitively unique names."""
    ds_names = set()
    for ds in data_sources:
        case_insensitive_ds_name = ds.name.lower()
        if case_insensitive_ds_name in ds_names:
            raise DataSourceRepeatNamesException(case_insensitive_ds_name)
        else:
            ds_names.add(case_insensitive_ds_name)


def apply_list_mapping(
    lst: Iterable[Any], mapping_indexes: Iterable[List[int]]
) -> Iterable[Any]:
    output_len = sum(len(item) for item in mapping_indexes)
    output = [None] * output_len
    for elem, destinations in zip(lst, mapping_indexes):
        for idx in destinations:
            output[idx] = elem

    return output<|MERGE_RESOLUTION|>--- conflicted
+++ resolved
@@ -2326,14 +2326,6 @@
                     f"Invalid OnDemandFeatureMode: {odfv.mode}. Expected one of 'pandas', 'python', or 'substrait'."
                 )
 
-<<<<<<< HEAD
-            feature_dtypes = {f"{odfv.name}__{f.name}": f.dtype for f in odfv.features}
-
-            proto_values = [
-                python_values_to_proto_values(
-                    transformed_features_df[feature].values,
-                    feature_dtypes[feature].to_value_type(),
-=======
             transformed_features = (
                 transformed_features_dict
                 if odfv.mode == "python"
@@ -2346,16 +2338,17 @@
             )
             selected_subset = [f for f in transformed_columns if f in _feature_refs]
 
+            feature_dtypes = {f"{odfv.name}__{f.name}": f.dtype for f in odfv.features}
+
             proto_values = []
             for selected_feature in selected_subset:
                 feature_vector = transformed_features[selected_feature]
                 proto_values.append(
-                    python_values_to_proto_values(feature_vector, ValueType.UNKNOWN)
+                    python_values_to_proto_values(feature_vector, feature_dtypes[selected_feature].to_value_type())
                     if odfv.mode == "python"
                     else python_values_to_proto_values(
                         feature_vector.to_numpy(), ValueType.UNKNOWN
                     )
->>>>>>> 9c93bdea
                 )
 
             odfv_result_names |= set(selected_subset)
