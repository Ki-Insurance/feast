--- conflicted
+++ resolved
@@ -100,11 +100,8 @@
 
     @asynccontextmanager
     async def lifespan(app: FastAPI):
-<<<<<<< HEAD
-=======
         await store.initialize()
         async_refresh()
->>>>>>> 22378b33
         yield
         stop_refresh()
         await store.close()
