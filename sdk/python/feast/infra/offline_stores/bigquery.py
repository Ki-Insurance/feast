import contextlib
import tempfile
import uuid
from datetime import date, datetime, timedelta
from pathlib import Path
from typing import (
    Any,
    Callable,
    ContextManager,
    Dict,
    Iterator,
    List,
    Optional,
    Tuple,
    Union,
)

import numpy as np
import pandas as pd
import pyarrow
import pyarrow.parquet
from pydantic import StrictStr, validator
from pydantic.typing import Literal
from tenacity import Retrying, retry_if_exception_type, stop_after_delay, wait_fixed

from feast import flags_helper
from feast.data_source import DataSource
from feast.errors import (
    BigQueryJobCancelled,
    BigQueryJobStillRunning,
    EntityDFNotDateTime,
    EntitySQLEmptyResults,
    FeastProviderLoginError,
    InvalidEntityType,
)
from feast.feature_logging import LoggingConfig, LoggingSource
from feast.feature_view import DUMMY_ENTITY_ID, DUMMY_ENTITY_VAL, FeatureView
from feast.infra.offline_stores import offline_utils
from feast.infra.offline_stores.offline_store import (
    OfflineStore,
    RetrievalJob,
    RetrievalMetadata,
)
from feast.infra.registry.base_registry import BaseRegistry
from feast.on_demand_feature_view import OnDemandFeatureView
from feast.repo_config import FeastConfigBaseModel, RepoConfig
from feast.saved_dataset import SavedDatasetStorage
from feast.usage import get_user_agent, log_exceptions_and_usage

from .bigquery_source import (
    BigQueryLoggingDestination,
    BigQuerySource,
    SavedDatasetBigQueryStorage,
)

try:
    from google.api_core import client_info as http_client_info
    from google.api_core.exceptions import NotFound
    from google.auth.exceptions import DefaultCredentialsError
    from google.cloud import bigquery
    from google.cloud.bigquery import Client, SchemaField, Table
    from google.cloud.bigquery._pandas_helpers import ARROW_SCALAR_IDS_TO_BQ
    from google.cloud.storage import Client as StorageClient

except ImportError as e:
    from feast.errors import FeastExtrasDependencyImportError

    raise FeastExtrasDependencyImportError("gcp", str(e))


def get_http_client_info():
    return http_client_info.ClientInfo(user_agent=get_user_agent())


class BigQueryOfflineStoreConfig(FeastConfigBaseModel):
    """Offline store config for GCP BigQuery"""

    type: Literal["bigquery"] = "bigquery"
    """ Offline store type selector"""

    dataset: StrictStr = "feast"
    """ (optional) BigQuery Dataset name for temporary tables """

    project_id: Optional[StrictStr] = None
    """ (optional) GCP project name used for the BigQuery offline store """
    billing_project_id: Optional[StrictStr] = None
    """ (optional) GCP project name used to run the bigquery jobs at """
    location: Optional[StrictStr] = None
    """ (optional) GCP location name used for the BigQuery offline store.
    Examples of location names include ``US``, ``EU``, ``us-central1``, ``us-west4``.
    If a location is not specified, the location defaults to the ``US`` multi-regional location.
    For more information on BigQuery data locations see: https://cloud.google.com/bigquery/docs/locations
    """

    gcs_staging_location: Optional[str] = None
    """ (optional) GCS location used for offloading BigQuery results as parquet files."""

    @validator("billing_project_id")
    def project_id_exists(cls, v, values, **kwargs):
        if v and not values["project_id"]:
            raise ValueError(
                "please specify project_id if billing_project_id is specified"
            )
        return v


class BigQueryOfflineStore(OfflineStore):
    @staticmethod
    @log_exceptions_and_usage(offline_store="bigquery")
    def pull_latest_from_table_or_query(
        config: RepoConfig,
        data_source: DataSource,
        join_key_columns: List[str],
        feature_name_columns: List[str],
        timestamp_field: str,
        created_timestamp_column: Optional[str],
        start_date: datetime,
        end_date: datetime,
    ) -> RetrievalJob:
        assert isinstance(config.offline_store, BigQueryOfflineStoreConfig)
        assert isinstance(data_source, BigQuerySource)
        from_expression = data_source.get_table_query_string()

        partition_by_join_key_string = ", ".join(join_key_columns)
        if partition_by_join_key_string != "":
            partition_by_join_key_string = (
                "PARTITION BY " + partition_by_join_key_string
            )
        timestamps = [timestamp_field]
        if created_timestamp_column:
            timestamps.append(created_timestamp_column)
        timestamp_desc_string = " DESC, ".join(timestamps) + " DESC"
        field_string = ", ".join(join_key_columns + feature_name_columns + timestamps)
        project_id = (
            config.offline_store.billing_project_id or config.offline_store.project_id
        )
        client = _get_bigquery_client(
            project=project_id,
            location=config.offline_store.location,
        )
        query = f"""
            SELECT
                {field_string}
                {f", {repr(DUMMY_ENTITY_VAL)} AS {DUMMY_ENTITY_ID}" if not join_key_columns else ""}
            FROM (
                SELECT {field_string},
                ROW_NUMBER() OVER({partition_by_join_key_string} ORDER BY {timestamp_desc_string}) AS _feast_row
                FROM {from_expression}
                WHERE {timestamp_field} BETWEEN TIMESTAMP('{start_date}') AND TIMESTAMP('{end_date}')
            )
            WHERE _feast_row = 1
            """

        # When materializing a single feature view, we don't need full feature names. On demand transforms aren't materialized
        return BigQueryRetrievalJob(
            query=query,
            client=client,
            config=config,
            full_feature_names=False,
        )

    @staticmethod
    @log_exceptions_and_usage(offline_store="bigquery")
    def pull_all_from_table_or_query(
        config: RepoConfig,
        data_source: DataSource,
        join_key_columns: List[str],
        feature_name_columns: List[str],
        timestamp_field: str,
        start_date: datetime,
        end_date: datetime,
    ) -> RetrievalJob:
        assert isinstance(config.offline_store, BigQueryOfflineStoreConfig)
        assert isinstance(data_source, BigQuerySource)
        from_expression = data_source.get_table_query_string()
        project_id = (
            config.offline_store.billing_project_id or config.offline_store.project_id
        )
        client = _get_bigquery_client(
            project=project_id,
            location=config.offline_store.location,
        )
        field_string = ", ".join(
            join_key_columns + feature_name_columns + [timestamp_field]
        )
        query = f"""
            SELECT {field_string}
            FROM {from_expression}
            WHERE {timestamp_field} BETWEEN TIMESTAMP('{start_date}') AND TIMESTAMP('{end_date}')
        """
        return BigQueryRetrievalJob(
            query=query,
            client=client,
            config=config,
            full_feature_names=False,
        )

    @staticmethod
    @log_exceptions_and_usage(offline_store="bigquery")
    def get_historical_features(
        config: RepoConfig,
        feature_views: List[FeatureView],
        feature_refs: List[str],
        entity_df: Union[pd.DataFrame, str],
        registry: BaseRegistry,
        project: str,
        full_feature_names: bool = False,
    ) -> RetrievalJob:
        # TODO: Add entity_df validation in order to fail before interacting with BigQuery
        assert isinstance(config.offline_store, BigQueryOfflineStoreConfig)
        for fv in feature_views:
            assert isinstance(fv.batch_source, BigQuerySource)
        project_id = (
            config.offline_store.billing_project_id or config.offline_store.project_id
        )
        client = _get_bigquery_client(
            project=project_id,
            location=config.offline_store.location,
        )

        assert isinstance(config.offline_store, BigQueryOfflineStoreConfig)
        if config.offline_store.billing_project_id:
            dataset_project = str(config.offline_store.project_id)
        else:
            dataset_project = client.project
        table_reference = _get_table_reference_for_new_entity(
            client,
            dataset_project,
            config.offline_store.dataset,
            config.offline_store.location,
        )

        entity_schema = _get_entity_schema(
            client=client,
            entity_df=entity_df,
        )

        entity_df_event_timestamp_col = (
            offline_utils.infer_event_timestamp_from_entity_df(entity_schema)
        )

        entity_df_event_timestamp_range = _get_entity_df_event_timestamp_range(
            entity_df,
            entity_df_event_timestamp_col,
            client,
        )

        @contextlib.contextmanager
        def query_generator() -> Iterator[str]:
            _upload_entity_df(
                client=client,
                table_name=table_reference,
                entity_df=entity_df,
            )

            expected_join_keys = offline_utils.get_expected_join_keys(
                project, feature_views, registry
            )

            offline_utils.assert_expected_columns_in_entity_df(
                entity_schema, expected_join_keys, entity_df_event_timestamp_col
            )

            # Build a query context containing all information required to template the BigQuery SQL query
            query_context = offline_utils.get_feature_view_query_context(
                feature_refs,
                feature_views,
                registry,
                project,
                entity_df_event_timestamp_range,
            )

            # Generate the BigQuery SQL query from the query context
            query = offline_utils.build_point_in_time_query(
                query_context,
                left_table_query_string=table_reference,
                entity_df_event_timestamp_col=entity_df_event_timestamp_col,
                entity_df_columns=entity_schema.keys(),
                query_template=MULTIPLE_FEATURE_VIEW_POINT_IN_TIME_JOIN,
                full_feature_names=full_feature_names,
            )

            try:
                yield query
            finally:
                # Asynchronously clean up the uploaded Bigquery table, which will expire
                # if cleanup fails
                client.delete_table(table=table_reference, not_found_ok=True)

        return BigQueryRetrievalJob(
            query=query_generator,
            client=client,
            config=config,
            full_feature_names=full_feature_names,
            on_demand_feature_views=OnDemandFeatureView.get_requested_odfvs(
                feature_refs, project, registry
            ),
            metadata=RetrievalMetadata(
                features=feature_refs,
                keys=list(entity_schema.keys() - {entity_df_event_timestamp_col}),
                min_event_timestamp=entity_df_event_timestamp_range[0],
                max_event_timestamp=entity_df_event_timestamp_range[1],
            ),
        )

    @staticmethod
    def write_logged_features(
        config: RepoConfig,
        data: Union[pyarrow.Table, Path],
        source: LoggingSource,
        logging_config: LoggingConfig,
        registry: BaseRegistry,
    ):
        destination = logging_config.destination
        assert isinstance(destination, BigQueryLoggingDestination)
        project_id = (
            config.offline_store.billing_project_id or config.offline_store.project_id
        )
        client = _get_bigquery_client(
            project=project_id,
            location=config.offline_store.location,
        )

        job_config = bigquery.LoadJobConfig(
            source_format=bigquery.SourceFormat.PARQUET,
            schema=arrow_schema_to_bq_schema(source.get_schema(registry)),
            time_partitioning=bigquery.TimePartitioning(
                type_=bigquery.TimePartitioningType.DAY,
                field=source.get_log_timestamp_column(),
            ),
        )

        if isinstance(data, Path):
            for file in data.iterdir():
                with file.open("rb") as f:
                    client.load_table_from_file(
                        file_obj=f,
                        destination=destination.table,
                        job_config=job_config,
                    ).result()

            return

        with tempfile.TemporaryFile() as parquet_temp_file:
            pyarrow.parquet.write_table(table=data, where=parquet_temp_file)

            parquet_temp_file.seek(0)

            client.load_table_from_file(
                file_obj=parquet_temp_file,
                destination=destination.table,
                job_config=job_config,
            ).result()

    @staticmethod
    def offline_write_batch(
        config: RepoConfig,
        feature_view: FeatureView,
        table: pyarrow.Table,
        progress: Optional[Callable[[int], Any]],
    ):
        assert isinstance(config.offline_store, BigQueryOfflineStoreConfig)
        assert isinstance(feature_view.batch_source, BigQuerySource)

        pa_schema, column_names = offline_utils.get_pyarrow_schema_from_batch_source(
            config, feature_view.batch_source, timestamp_unit="ns"
        )
        if column_names != table.column_names:
            raise ValueError(
                f"The input pyarrow table has schema {table.schema} with the incorrect columns {table.column_names}. "
                f"The schema is expected to be {pa_schema} with the columns (in this exact order) to be {column_names}."
            )

        if table.schema != pa_schema:
            table = table.cast(pa_schema)
        project_id = (
            config.offline_store.billing_project_id or config.offline_store.project_id
        )
        client = _get_bigquery_client(
            project=project_id,
            location=config.offline_store.location,
        )

        job_config = bigquery.LoadJobConfig(
            source_format=bigquery.SourceFormat.PARQUET,
            schema=arrow_schema_to_bq_schema(pa_schema),
            write_disposition="WRITE_APPEND",  # Default but included for clarity
        )

        with tempfile.TemporaryFile() as parquet_temp_file:
            pyarrow.parquet.write_table(table=table, where=parquet_temp_file)

            parquet_temp_file.seek(0)

            client.load_table_from_file(
                file_obj=parquet_temp_file,
                destination=feature_view.batch_source.table,
                job_config=job_config,
            ).result()


class BigQueryRetrievalJob(RetrievalJob):
    def __init__(
        self,
        query: Union[str, Callable[[], ContextManager[str]]],
        client: bigquery.Client,
        config: RepoConfig,
        full_feature_names: bool,
        on_demand_feature_views: Optional[List[OnDemandFeatureView]] = None,
        metadata: Optional[RetrievalMetadata] = None,
    ):
        if not isinstance(query, str):
            self._query_generator = query
        else:

            @contextlib.contextmanager
            def query_generator() -> Iterator[str]:
                assert isinstance(query, str)
                yield query

            self._query_generator = query_generator
        self.client = client
        self.config = config
        self._full_feature_names = full_feature_names
        self._on_demand_feature_views = on_demand_feature_views or []
        self._metadata = metadata
        if self.config.offline_store.gcs_staging_location:
            self._gcs_path = (
                self.config.offline_store.gcs_staging_location
                + f"/{self.config.project}/export/"
                + str(uuid.uuid4())
            )
        else:
            self._gcs_path = None

    @property
    def full_feature_names(self) -> bool:
        return self._full_feature_names

    @property
    def on_demand_feature_views(self) -> List[OnDemandFeatureView]:
        return self._on_demand_feature_views

    def _to_df_internal(self, timeout: Optional[int] = None) -> pd.DataFrame:
        with self._query_generator() as query:
            df = self._execute_query(query=query, timeout=timeout).to_dataframe(
                create_bqstorage_client=True
            )
            return df

    def to_sql(self) -> str:
        """Returns the underlying SQL query."""
        with self._query_generator() as query:
            return query

    def to_bigquery(
        self,
        job_config: Optional[bigquery.QueryJobConfig] = None,
        timeout: Optional[int] = 1800,
        retry_cadence: Optional[int] = 10,
    ) -> str:
        """
        Synchronously executes the underlying query and exports the result to a BigQuery table. The
        underlying BigQuery job runs for a limited amount of time (the default is 30 minutes).

        Args:
            job_config (optional): A bigquery.QueryJobConfig to specify options like the destination table, dry run, etc.
            timeout (optional): The time limit of the BigQuery job in seconds. Defaults to 30 minutes.
            retry_cadence (optional): The number of seconds for setting how long the job should checked for completion.

        Returns:
            Returns the destination table name or None if job_config.dry_run is True.
        """

        if not job_config:
            today = date.today().strftime("%Y%m%d")
            rand_id = str(uuid.uuid4())[:7]
            if self.config.offline_store.billing_project_id:
                path = f"{self.config.offline_store.project_id}.{self.config.offline_store.dataset}.historical_{today}_{rand_id}"
            else:
                path = f"{self.client.project}.{self.config.offline_store.dataset}.historical_{today}_{rand_id}"
            job_config = bigquery.QueryJobConfig(destination=path)

        if not job_config.dry_run and self.on_demand_feature_views:
            job = self.client.load_table_from_dataframe(
                self.to_df(), job_config.destination
            )
            job.result()
            print(f"Done writing to '{job_config.destination}'.")
            return str(job_config.destination)

        with self._query_generator() as query:
            dest = job_config.destination
            # because setting destination for scripts is not valid
            # remove destination attribute if provided
            job_config.destination = None
            bq_job = self._execute_query(query, job_config, timeout)

            if not job_config.dry_run:
                config = bq_job.to_api_repr()["configuration"]
                # get temp table created by BQ
                tmp_dest = config["query"]["destinationTable"]
                temp_dest_table = f"{tmp_dest['projectId']}.{tmp_dest['datasetId']}.{tmp_dest['tableId']}"

                # persist temp table
                # added expiration to table: https://stackoverflow.com/a/50227484
                # as in bytewax materialization, these tables are not otherwise deleted
                sql = f"""
                    CREATE TABLE `{dest}`
                    OPTIONS(
                        expiration_timestamp=TIMESTAMP_ADD(CURRENT_TIMESTAMP(), INTERVAL 3 DAY)
                    )
                    AS SELECT * FROM {temp_dest_table}
                """
                self._execute_query(sql, timeout=timeout)

            print(f"Done writing to '{dest}'.")
            return str(dest)

    def _to_arrow_internal(self, timeout: Optional[int] = None) -> pyarrow.Table:
        with self._query_generator() as query:
            q = self._execute_query(query=query, timeout=timeout)
            assert q
            return q.to_arrow()

    @log_exceptions_and_usage
    def _execute_query(
        self, query, job_config=None, timeout: Optional[int] = None
    ) -> Optional[bigquery.job.query.QueryJob]:
        bq_job = self.client.query(query, job_config=job_config)

        if job_config and job_config.dry_run:
            print(
                "This query will process {} bytes.".format(bq_job.total_bytes_processed)
            )
            return None

        block_until_done(client=self.client, bq_job=bq_job, timeout=timeout or 1800)
        return bq_job

    def persist(
        self,
        storage: SavedDatasetStorage,
        allow_overwrite: Optional[bool] = False,
        timeout: Optional[int] = None,
    ):
        assert isinstance(storage, SavedDatasetBigQueryStorage)

        self.to_bigquery(
            bigquery.QueryJobConfig(destination=storage.bigquery_options.table),
            timeout=timeout,
        )

    @property
    def metadata(self) -> Optional[RetrievalMetadata]:
        return self._metadata

    def supports_remote_storage_export(self) -> bool:
        return self._gcs_path is not None

    def to_remote_storage(self) -> List[str]:
        if not self._gcs_path:
            raise ValueError(
                "gcs_staging_location needs to be specified for the big query "
                "offline store when executing `to_remote_storage()`"
            )

        table = self.to_bigquery()

        job_config = bigquery.job.ExtractJobConfig()
        job_config.destination_format = "PARQUET"

        extract_job = self.client.extract_table(
            table,
            destination_uris=[f"{self._gcs_path}/*.parquet"],
            location=self.config.offline_store.location,
            job_config=job_config,
        )
        extract_job.result()

        bucket: str
        prefix: str
        if self.config.offline_store.billing_project_id:
            storage_client = StorageClient(project=self.config.offline_store.project_id)
        else:
            storage_client = StorageClient(project=self.client.project)
        bucket, prefix = self._gcs_path[len("gs://") :].split("/", 1)
<<<<<<< HEAD
        # prefix = prefix.rsplit("/", 1)[0]
=======
>>>>>>> f2c59885
        if prefix.startswith("/"):
            prefix = prefix[1:]

        blobs = storage_client.list_blobs(bucket, prefix=prefix)
        results = []
        for b in blobs:
            results.append(f"gs://{b.bucket.name}/{b.name}")
        return results


def block_until_done(
    client: Client,
    bq_job: Union[bigquery.job.query.QueryJob, bigquery.job.load.LoadJob],
    timeout: int = 1800,
    retry_cadence: float = 1,
):
    """
    Waits for bq_job to finish running, up to a maximum amount of time specified by the timeout parameter (defaulting to 30 minutes).

    Args:
        client: A bigquery.client.Client to monitor the bq_job.
        bq_job: The bigquery.job.QueryJob that blocks until done runnning.
        timeout: An optional number of seconds for setting the time limit of the job.
        retry_cadence: An optional number of seconds for setting how long the job should checked for completion.

    Raises:
        BigQueryJobStillRunning exception if the function has blocked longer than 30 minutes.
        BigQueryJobCancelled exception to signify when that the job has been cancelled (i.e. from timeout or KeyboardInterrupt).
    """

    # For test environments, retry more aggressively
    if flags_helper.is_test():
        retry_cadence = 0.1

    def _wait_until_done(bq_job):
        if client.get_job(bq_job).state in ["PENDING", "RUNNING"]:
            raise BigQueryJobStillRunning(job_id=bq_job.job_id)

    try:
        retryer = Retrying(
            wait=wait_fixed(retry_cadence),
            stop=stop_after_delay(timeout),
            retry=retry_if_exception_type(BigQueryJobStillRunning),
            reraise=True,
        )
        retryer(_wait_until_done, bq_job)

    finally:
        if client.get_job(bq_job).state in ["PENDING", "RUNNING"]:
            client.cancel_job(bq_job.job_id)
            raise BigQueryJobCancelled(job_id=bq_job.job_id)

        # We explicitly set the timeout to None because `google-api-core` changed the default value and
        # breaks downstream libraries.
        # https://github.com/googleapis/python-api-core/issues/479
        if bq_job.exception(timeout=None):
            raise bq_job.exception(timeout=None)


def _get_table_reference_for_new_entity(
    client: Client,
    dataset_project: str,
    dataset_name: str,
    dataset_location: Optional[str],
) -> str:
    """Gets the table_id for the new entity to be uploaded."""

    # First create the BigQuery dataset if it doesn't exist
    dataset = bigquery.Dataset(f"{dataset_project}.{dataset_name}")
    dataset.location = dataset_location if dataset_location else "US"

    try:
        client.get_dataset(dataset.reference)
    except NotFound:
        # Only create the dataset if it does not exist
        client.create_dataset(dataset, exists_ok=True)

    table_name = offline_utils.get_temp_entity_table_name()

    return f"{dataset_project}.{dataset_name}.{table_name}"


def _upload_entity_df(
    client: Client,
    table_name: str,
    entity_df: Union[pd.DataFrame, str],
) -> Table:
    """Uploads a Pandas entity dataframe into a BigQuery table and returns the resulting table"""
    job: Union[bigquery.job.query.QueryJob, bigquery.job.load.LoadJob]

    if isinstance(entity_df, str):
        job = client.query(f"CREATE TABLE `{table_name}` AS ({entity_df})")

    elif isinstance(entity_df, pd.DataFrame):
        # Drop the index so that we don't have unnecessary columns
        entity_df.reset_index(drop=True, inplace=True)
        job = client.load_table_from_dataframe(entity_df, table_name)
    else:
        raise InvalidEntityType(type(entity_df))

    block_until_done(client, job)

    # Ensure that the table expires after some time
    table = client.get_table(table=table_name)
    table.expires = datetime.utcnow() + timedelta(minutes=30)
    client.update_table(table, ["expires"])

    return table


def _get_entity_schema(
    client: Client, entity_df: Union[pd.DataFrame, str]
) -> Dict[str, np.dtype]:
    if isinstance(entity_df, str):
        entity_df_sample = (
            client.query(f"SELECT * FROM ({entity_df}) LIMIT 0").result().to_dataframe()
        )

        entity_schema = dict(zip(entity_df_sample.columns, entity_df_sample.dtypes))
    elif isinstance(entity_df, pd.DataFrame):
        entity_schema = dict(zip(entity_df.columns, entity_df.dtypes))
    else:
        raise InvalidEntityType(type(entity_df))

    return entity_schema


def _get_entity_df_event_timestamp_range(
    entity_df: Union[pd.DataFrame, str],
    entity_df_event_timestamp_col: str,
    client: Client,
) -> Tuple[datetime, datetime]:
    if type(entity_df) is str:
        job = client.query(
            f"SELECT MIN({entity_df_event_timestamp_col}) AS min, MAX({entity_df_event_timestamp_col}) AS max "
            f"FROM ({entity_df})"
        )
        res = next(job.result())
        entity_df_event_timestamp_range = (
            res.get("min"),
            res.get("max"),
        )
        if (
            entity_df_event_timestamp_range[0] is None
            or entity_df_event_timestamp_range[1] is None
        ):
            raise EntitySQLEmptyResults(entity_df)
        if type(entity_df_event_timestamp_range[0]) != datetime:
            raise EntityDFNotDateTime()
    elif isinstance(entity_df, pd.DataFrame):
        entity_df_event_timestamp = entity_df.loc[
            :, entity_df_event_timestamp_col
        ].infer_objects()
        if pd.api.types.is_string_dtype(entity_df_event_timestamp):
            entity_df_event_timestamp = pd.to_datetime(
                entity_df_event_timestamp, utc=True
            )
        entity_df_event_timestamp_range = (
            entity_df_event_timestamp.min().to_pydatetime(),
            entity_df_event_timestamp.max().to_pydatetime(),
        )
    else:
        raise InvalidEntityType(type(entity_df))

    return entity_df_event_timestamp_range


def _get_bigquery_client(
    project: Optional[str] = None, location: Optional[str] = None
) -> bigquery.Client:
    try:
        client = bigquery.Client(
            project=project, location=location, client_info=get_http_client_info()
        )
    except DefaultCredentialsError as e:
        raise FeastProviderLoginError(
            str(e)
            + '\nIt may be necessary to run "gcloud auth application-default login" if you would like to use your '
            "local Google Cloud account"
        )
    except EnvironmentError as e:
        raise FeastProviderLoginError(
            "GCP error: "
            + str(e)
            + "\nIt may be necessary to set a default GCP project by running "
            '"gcloud config set project your-project"'
        )

    return client


def arrow_schema_to_bq_schema(arrow_schema: pyarrow.Schema) -> List[SchemaField]:
    bq_schema = []

    for field in arrow_schema:
        if pyarrow.types.is_list(field.type):
            detected_mode = "REPEATED"
            detected_type = ARROW_SCALAR_IDS_TO_BQ[field.type.value_type.id]
        else:
            detected_mode = "NULLABLE"
            detected_type = ARROW_SCALAR_IDS_TO_BQ[field.type.id]

        bq_schema.append(
            SchemaField(name=field.name, field_type=detected_type, mode=detected_mode)
        )

    return bq_schema


# TODO: Optimizations
#   * Use GENERATE_UUID() instead of ROW_NUMBER(), or join on entity columns directly
#   * Precompute ROW_NUMBER() so that it doesn't have to be recomputed for every query on entity_dataframe
#   * Create temporary tables instead of keeping all tables in memory

# Note: Keep this in sync with sdk/python/feast/infra/offline_stores/redshift.py:MULTIPLE_FEATURE_VIEW_POINT_IN_TIME_JOIN

MULTIPLE_FEATURE_VIEW_POINT_IN_TIME_JOIN = """
/*
 Compute a deterministic hash for the `left_table_query_string` that will be used throughout
 all the logic as the field to GROUP BY the data
*/
CREATE TEMP TABLE entity_dataframe AS (
    SELECT *,
        {{entity_df_event_timestamp_col}} AS entity_timestamp
        {% for featureview in featureviews %}
            {% if featureview.entities %}
            ,CONCAT(
                {% for entity in featureview.entities %}
                    CAST({{entity}} AS STRING),
                {% endfor %}
                CAST({{entity_df_event_timestamp_col}} AS STRING)
            ) AS {{featureview.name}}__entity_row_unique_id
            {% else %}
            ,CAST({{entity_df_event_timestamp_col}} AS STRING) AS {{featureview.name}}__entity_row_unique_id
            {% endif %}
        {% endfor %}
    FROM `{{ left_table_query_string }}`
);

{% for featureview in featureviews %}
CREATE TEMP TABLE {{ featureview.name }}__cleaned AS (
    WITH {{ featureview.name }}__entity_dataframe AS (
        SELECT
            {{ featureview.entities | join(', ')}}{% if featureview.entities %},{% else %}{% endif %}
            entity_timestamp,
            {{featureview.name}}__entity_row_unique_id
        FROM entity_dataframe
        GROUP BY
            {{ featureview.entities | join(', ')}}{% if featureview.entities %},{% else %}{% endif %}
            entity_timestamp,
            {{featureview.name}}__entity_row_unique_id
    ),

    /*
    This query template performs the point-in-time correctness join for a single feature set table
    to the provided entity table.

    1. We first join the current feature_view to the entity dataframe that has been passed.
    This JOIN has the following logic:
        - For each row of the entity dataframe, only keep the rows where the `timestamp_field`
        is less than the one provided in the entity dataframe
        - If there a TTL for the current feature_view, also keep the rows where the `timestamp_field`
        is higher the the one provided minus the TTL
        - For each row, Join on the entity key and retrieve the `entity_row_unique_id` that has been
        computed previously

    The output of this CTE will contain all the necessary information and already filtered out most
    of the data that is not relevant.
    */

    {{ featureview.name }}__subquery AS (
        SELECT
            {{ featureview.timestamp_field }} as event_timestamp,
            {{ featureview.created_timestamp_column ~ ' as created_timestamp,' if featureview.created_timestamp_column else '' }}
            {{ featureview.entity_selections | join(', ')}}{% if featureview.entity_selections %},{% else %}{% endif %}
            {% for feature in featureview.features %}
                {{ feature }} as {% if full_feature_names %}{{ featureview.name }}__{{featureview.field_mapping.get(feature, feature)}}{% else %}{{ featureview.field_mapping.get(feature, feature) }}{% endif %}{% if loop.last %}{% else %}, {% endif %}
            {% endfor %}
        FROM {{ featureview.table_subquery }}
        WHERE {{ featureview.timestamp_field }} <= '{{ featureview.max_event_timestamp }}'
        {% if featureview.ttl == 0 %}{% else %}
        AND {{ featureview.timestamp_field }} >= '{{ featureview.min_event_timestamp }}'
        {% endif %}
    ),

    {{ featureview.name }}__base AS (
        SELECT
            subquery.*,
            entity_dataframe.entity_timestamp,
            entity_dataframe.{{featureview.name}}__entity_row_unique_id
        FROM {{ featureview.name }}__subquery AS subquery
        INNER JOIN {{ featureview.name }}__entity_dataframe AS entity_dataframe
        ON TRUE
            AND subquery.event_timestamp <= entity_dataframe.entity_timestamp

            {% if featureview.ttl == 0 %}{% else %}
            AND subquery.event_timestamp >= Timestamp_sub(entity_dataframe.entity_timestamp, interval {{ featureview.ttl }} second)
            {% endif %}

            {% for entity in featureview.entities %}
            AND subquery.{{ entity }} = entity_dataframe.{{ entity }}
            {% endfor %}
    ),

    /*
    2. If the `created_timestamp_column` has been set, we need to
    deduplicate the data first. This is done by calculating the
    `MAX(created_at_timestamp)` for each event_timestamp.
    We then join the data on the next CTE
    */
    {% if featureview.created_timestamp_column %}
    {{ featureview.name }}__dedup AS (
        SELECT
            {{featureview.name}}__entity_row_unique_id,
            event_timestamp,
            MAX(created_timestamp) as created_timestamp
        FROM {{ featureview.name }}__base
        GROUP BY {{featureview.name}}__entity_row_unique_id, event_timestamp
    ),
    {% endif %}

    /*
    3. The data has been filtered during the first CTE "*__base"
    Thus we only need to compute the latest timestamp of each feature.
    */
    {{ featureview.name }}__latest AS (
    SELECT
        event_timestamp,
        {% if featureview.created_timestamp_column %}created_timestamp,{% endif %}
        {{featureview.name}}__entity_row_unique_id
    FROM
    (
        SELECT *,
            ROW_NUMBER() OVER(
                PARTITION BY {{featureview.name}}__entity_row_unique_id
                ORDER BY event_timestamp DESC{% if featureview.created_timestamp_column %},created_timestamp DESC{% endif %}
            ) AS row_number
        FROM {{ featureview.name }}__base
        {% if featureview.created_timestamp_column %}
            INNER JOIN {{ featureview.name }}__dedup
            USING ({{featureview.name}}__entity_row_unique_id, event_timestamp, created_timestamp)
        {% endif %}
    )
    WHERE row_number = 1
)

/*
 4. Once we know the latest value of each feature for a given timestamp,
 we can join again the data back to the original "base" dataset
*/

    SELECT base.*
    FROM {{ featureview.name }}__base as base
    INNER JOIN {{ featureview.name }}__latest
    USING(
        {{featureview.name}}__entity_row_unique_id,
        event_timestamp
        {% if featureview.created_timestamp_column %}
            ,created_timestamp
        {% endif %}
    )
);


{% endfor %}
/*
 Joins the outputs of multiple time travel joins to a single table.
 The entity_dataframe dataset being our source of truth here.
 */

SELECT {{ final_output_feature_names | join(', ')}}
FROM entity_dataframe
{% for featureview in featureviews %}
LEFT JOIN (
    SELECT
        {{featureview.name}}__entity_row_unique_id
        {% for feature in featureview.features %}
            ,{% if full_feature_names %}{{ featureview.name }}__{{featureview.field_mapping.get(feature, feature)}}{% else %}{{ featureview.field_mapping.get(feature, feature) }}{% endif %}
        {% endfor %}
    FROM {{ featureview.name }}__cleaned
) USING ({{featureview.name}}__entity_row_unique_id)
{% endfor %}
"""<|MERGE_RESOLUTION|>--- conflicted
+++ resolved
@@ -585,10 +585,6 @@
         else:
             storage_client = StorageClient(project=self.client.project)
         bucket, prefix = self._gcs_path[len("gs://") :].split("/", 1)
-<<<<<<< HEAD
-        # prefix = prefix.rsplit("/", 1)[0]
-=======
->>>>>>> f2c59885
         if prefix.startswith("/"):
             prefix = prefix[1:]
 
