from datetime import datetime, timedelta
from typing import (
    Any,
    Callable,
    Dict,
    Iterable,
    List,
    Mapping,
    Optional,
    Sequence,
    Tuple,
    Union,
)

import pandas as pd
import pyarrow as pa
from tqdm import tqdm

from feast import OnDemandFeatureView, importer
from feast.base_feature_view import BaseFeatureView
from feast.batch_feature_view import BatchFeatureView
from feast.data_source import DataSource
from feast.entity import Entity
from feast.feature_logging import FeatureServiceLoggingSource
from feast.feature_service import FeatureService
from feast.feature_view import FeatureView
from feast.infra.infra_object import Infra, InfraObject
from feast.infra.materialization.batch_materialization_engine import (
    BatchMaterializationEngine,
    MaterializationJobStatus,
    MaterializationTask,
)
from feast.infra.offline_stores.offline_store import RetrievalJob
from feast.infra.offline_stores.offline_utils import get_offline_store_from_config
from feast.infra.online_stores.helpers import get_online_store_from_config
from feast.infra.provider import Provider
from feast.infra.registry.base_registry import BaseRegistry
from feast.infra.supported_async_methods import ProviderAsyncMethods
from feast.online_response import OnlineResponse
from feast.protos.feast.core.Registry_pb2 import Registry as RegistryProto
from feast.protos.feast.types.EntityKey_pb2 import EntityKey as EntityKeyProto
from feast.protos.feast.types.Value_pb2 import RepeatedValue
from feast.protos.feast.types.Value_pb2 import Value as ValueProto
from feast.repo_config import BATCH_ENGINE_CLASS_FOR_TYPE, RepoConfig
from feast.saved_dataset import SavedDataset
from feast.stream_feature_view import StreamFeatureView
from feast.utils import (
    _convert_arrow_to_proto,
    _run_pyarrow_field_mapping,
    make_tzaware,
)

DEFAULT_BATCH_SIZE = 10_000


class PassthroughProvider(Provider):
    """
    The passthrough provider delegates all operations to the underlying online and offline stores.
    """

    def __init__(self, config: RepoConfig):
        self.repo_config = config
        self._offline_store = None
        self._online_store = None
        self._batch_engine: Optional[BatchMaterializationEngine] = None

    @property
    def online_store(self):
        if not self._online_store and self.repo_config.online_store:
            self._online_store = get_online_store_from_config(
                self.repo_config.online_store
            )
        return self._online_store

    @property
    def offline_store(self):
        if not self._offline_store:
            self._offline_store = get_offline_store_from_config(
                self.repo_config.offline_store
            )
        return self._offline_store

    @property
    def async_supported(self) -> ProviderAsyncMethods:
        return ProviderAsyncMethods(
            online=self.online_store.async_supported,
        )

    @property
    def batch_engine(self) -> BatchMaterializationEngine:
        if self._batch_engine:
            return self._batch_engine
        else:
            engine_config = self.repo_config.batch_engine_config
            config_is_dict = False
            if isinstance(engine_config, str):
                engine_config_type = engine_config
            elif isinstance(engine_config, Dict):
                if "type" not in engine_config:
                    raise ValueError("engine_config needs to have a `type` specified.")
                engine_config_type = engine_config["type"]
                config_is_dict = True
            else:
                raise RuntimeError(
                    f"Invalid config type specified for batch_engine: {type(engine_config)}"
                )

            if engine_config_type in BATCH_ENGINE_CLASS_FOR_TYPE:
                engine_config_type = BATCH_ENGINE_CLASS_FOR_TYPE[engine_config_type]
            engine_module, engine_class_name = engine_config_type.rsplit(".", 1)
            engine_class = importer.import_class(engine_module, engine_class_name)

            if config_is_dict:
                _batch_engine = engine_class(
                    repo_config=self.repo_config,
                    offline_store=self.offline_store,
                    online_store=self.online_store,
                    **engine_config,
                )
            else:
                _batch_engine = engine_class(
                    repo_config=self.repo_config,
                    offline_store=self.offline_store,
                    online_store=self.online_store,
                )
            self._batch_engine = _batch_engine
            return _batch_engine

    def plan_infra(
        self, config: RepoConfig, desired_registry_proto: RegistryProto
    ) -> Infra:
        infra = Infra()
        if self.online_store:
            infra_objects: List[InfraObject] = self.online_store.plan(
                config, desired_registry_proto
            )
            infra.infra_objects += infra_objects
        return infra

    def update_infra(
        self,
        project: str,
        tables_to_delete: Sequence[FeatureView],
        tables_to_keep: Sequence[Union[FeatureView, OnDemandFeatureView]],
        entities_to_delete: Sequence[Entity],
        entities_to_keep: Sequence[Entity],
        partial: bool,
    ):
        # Call update only if there is an online store
        if self.online_store:
            self.online_store.update(
                config=self.repo_config,
                tables_to_delete=tables_to_delete,
                tables_to_keep=tables_to_keep,
                entities_to_keep=entities_to_keep,
                entities_to_delete=entities_to_delete,
                partial=partial,
            )
        if self.batch_engine:
            self.batch_engine.update(
                project,
                tables_to_delete,
                tables_to_keep,
                entities_to_delete,
                entities_to_keep,
            )

    def teardown_infra(
        self,
        project: str,
        tables: Sequence[FeatureView],
        entities: Sequence[Entity],
    ) -> None:
        if self.online_store:
            self.online_store.teardown(self.repo_config, tables, entities)
        if self.batch_engine:
            self.batch_engine.teardown_infra(project, tables, entities)

    def online_write_batch(
        self,
        config: RepoConfig,
        table: Union[FeatureView, BaseFeatureView, OnDemandFeatureView],
        data: List[
            Tuple[EntityKeyProto, Dict[str, ValueProto], datetime, Optional[datetime]]
        ],
        progress: Optional[Callable[[int], Any]],
    ) -> None:
        if self.online_store:
            self.online_store.online_write_batch(config, table, data, progress)

    async def online_write_batch_async(
        self,
        config: RepoConfig,
        table: Union[FeatureView, BaseFeatureView, OnDemandFeatureView],
        data: List[
            Tuple[EntityKeyProto, Dict[str, ValueProto], datetime, Optional[datetime]]
        ],
        progress: Optional[Callable[[int], Any]],
    ) -> None:
        if self.online_store:
            await self.online_store.online_write_batch_async(
                config, table, data, progress
            )

    def offline_write_batch(
        self,
        config: RepoConfig,
        feature_view: FeatureView,
        data: pa.Table,
        progress: Optional[Callable[[int], Any]],
    ) -> None:
        if self.offline_store:
            self.offline_store.__class__.offline_write_batch(
                config, feature_view, data, progress
            )

    def online_read(
        self,
        config: RepoConfig,
        table: FeatureView,
        entity_keys: List[EntityKeyProto],
        requested_features: Optional[List[str]] = None,
    ) -> List:
        result = []
        if self.online_store:
            result = self.online_store.online_read(
                config, table, entity_keys, requested_features
            )
        return result

<<<<<<< HEAD
    async def online_read_async_v2(
        self,
        config: RepoConfig,
        table: FeatureView,
        entity_keys: List[EntityKeyProto],
        requested_features: List[str] = None,
    ) -> List:
        result = []
        if self.online_store:
            result = await self.online_store.online_read_async_v2(
                config, table, entity_keys, requested_features
            )
        return result
=======
    def get_online_features(
        self,
        config: RepoConfig,
        features: Union[List[str], FeatureService],
        entity_rows: Union[
            List[Dict[str, Any]],
            Mapping[str, Union[Sequence[Any], Sequence[ValueProto], RepeatedValue]],
        ],
        registry: BaseRegistry,
        project: str,
        full_feature_names: bool = False,
    ) -> OnlineResponse:
        return self.online_store.get_online_features(
            config=config,
            features=features,
            entity_rows=entity_rows,
            registry=registry,
            project=project,
            full_feature_names=full_feature_names,
        )

    async def get_online_features_async(
        self,
        config: RepoConfig,
        features: Union[List[str], FeatureService],
        entity_rows: Union[
            List[Dict[str, Any]],
            Mapping[str, Union[Sequence[Any], Sequence[ValueProto], RepeatedValue]],
        ],
        registry: BaseRegistry,
        project: str,
        full_feature_names: bool = False,
    ) -> OnlineResponse:
        return await self.online_store.get_online_features_async(
            config=config,
            features=features,
            entity_rows=entity_rows,
            registry=registry,
            project=project,
            full_feature_names=full_feature_names,
        )
>>>>>>> 22378b33

    async def online_read_async(
        self,
        config: RepoConfig,
        table: FeatureView,
        entity_keys: List[EntityKeyProto],
        requested_features: Optional[List[str]] = None,
    ) -> List:
        result = []
        if self.online_store:
            result = await self.online_store.online_read_async(
                config, table, entity_keys, requested_features
            )
        return result

    def retrieve_online_documents(
        self,
        config: RepoConfig,
        table: FeatureView,
        requested_feature: str,
        query: List[float],
        top_k: int,
        distance_metric: Optional[str] = None,
    ) -> List:
        result = []
        if self.online_store:
            result = self.online_store.retrieve_online_documents(
                config,
                table,
                requested_feature,
                query,
                top_k,
                distance_metric,
            )
        return result

    @staticmethod
    def _prep_rows_to_write_for_ingestion(
        feature_view: Union[BaseFeatureView, FeatureView, OnDemandFeatureView],
        df: pd.DataFrame,
        field_mapping: Optional[Dict] = None,
    ):
        table = pa.Table.from_pandas(df)
        if isinstance(feature_view, OnDemandFeatureView):
            if not field_mapping:
                field_mapping = {}
            table = _run_pyarrow_field_mapping(table, field_mapping)
            join_keys = {
                entity.name: entity.dtype.to_value_type()
                for entity in feature_view.entity_columns
            }
            rows_to_write = _convert_arrow_to_proto(table, feature_view, join_keys)
        else:
            if hasattr(feature_view, "entity_columns"):
                join_keys = {
                    entity.name: entity.dtype.to_value_type()
                    for entity in feature_view.entity_columns
                }
            else:
                join_keys = {}

            # Note: A dictionary mapping of column names in this data
            #   source to feature names in a feature table or view. Only used for feature
            #   columns, not entity or timestamp columns.
            if hasattr(feature_view, "batch_source"):
                if feature_view.batch_source.field_mapping is not None:
                    table = _run_pyarrow_field_mapping(
                        table, feature_view.batch_source.field_mapping
                    )
            else:
                table = _run_pyarrow_field_mapping(table, {})

            if not isinstance(feature_view, BaseFeatureView):
                for entity in feature_view.entity_columns:
                    join_keys[entity.name] = entity.dtype.to_value_type()
            rows_to_write = _convert_arrow_to_proto(table, feature_view, join_keys)

        return rows_to_write

    def ingest_df(
        self,
        feature_view: Union[BaseFeatureView, FeatureView, OnDemandFeatureView],
        df: pd.DataFrame,
        field_mapping: Optional[Dict] = None,
    ):
        rows_to_write = self._prep_rows_to_write_for_ingestion(
            feature_view=feature_view,
            df=df,
            field_mapping=field_mapping,
        )
        self.online_write_batch(
            self.repo_config, feature_view, rows_to_write, progress=None
        )

    async def ingest_df_async(
        self,
        feature_view: Union[BaseFeatureView, FeatureView, OnDemandFeatureView],
        df: pd.DataFrame,
        field_mapping: Optional[Dict] = None,
    ):
        rows_to_write = self._prep_rows_to_write_for_ingestion(
            feature_view=feature_view,
            df=df,
            field_mapping=field_mapping,
        )
        await self.online_write_batch_async(
            self.repo_config, feature_view, rows_to_write, progress=None
        )

    def ingest_df_to_offline_store(self, feature_view: FeatureView, table: pa.Table):
        if feature_view.batch_source.field_mapping is not None:
            table = _run_pyarrow_field_mapping(
                table, feature_view.batch_source.field_mapping
            )

        self.offline_write_batch(self.repo_config, feature_view, table, None)

    def materialize_single_feature_view(
        self,
        config: RepoConfig,
        feature_view: FeatureView,
        start_date: datetime,
        end_date: datetime,
        registry: BaseRegistry,
        project: str,
        tqdm_builder: Callable[[int], tqdm],
    ) -> None:
        assert (
            isinstance(feature_view, BatchFeatureView)
            or isinstance(feature_view, StreamFeatureView)
            or isinstance(feature_view, FeatureView)
        ), f"Unexpected type for {feature_view.name}: {type(feature_view)}"
        task = MaterializationTask(
            project=project,
            feature_view=feature_view,
            start_time=start_date,
            end_time=end_date,
            tqdm_builder=tqdm_builder,
        )
        jobs = self.batch_engine.materialize(registry, [task])
        # Empty jobs list might happen when there is no new data to materialize. In that case, we would just skip the execution and move on to another view.
        if len(jobs) == 0:
            return 
        if jobs[0].status() == MaterializationJobStatus.ERROR and jobs[0].error():
            e = jobs[0].error()
            assert e
            raise e

    def get_historical_features(
        self,
        config: RepoConfig,
        feature_views: List[FeatureView],
        feature_refs: List[str],
        entity_df: Union[pd.DataFrame, str],
        registry: BaseRegistry,
        project: str,
        full_feature_names: bool,
    ) -> RetrievalJob:
        job = self.offline_store.get_historical_features(
            config=config,
            feature_views=feature_views,
            feature_refs=feature_refs,
            entity_df=entity_df,
            registry=registry,
            project=project,
            full_feature_names=full_feature_names,
        )

        return job

    def retrieve_saved_dataset(
        self, config: RepoConfig, dataset: SavedDataset
    ) -> RetrievalJob:
        feature_name_columns = [
            ref.replace(":", "__") if dataset.full_feature_names else ref.split(":")[1]
            for ref in dataset.features
        ]

        # ToDo: replace hardcoded value
        event_ts_column = "event_timestamp"

        return self.offline_store.pull_all_from_table_or_query(
            config=config,
            data_source=dataset.storage.to_data_source(),
            join_key_columns=dataset.join_keys,
            feature_name_columns=feature_name_columns,
            timestamp_field=event_ts_column,
            start_date=make_tzaware(dataset.min_event_timestamp),  # type: ignore
            end_date=make_tzaware(dataset.max_event_timestamp + timedelta(seconds=1)),  # type: ignore
        )

    def write_feature_service_logs(
        self,
        feature_service: FeatureService,
        logs: Union[pa.Table, str],
        config: RepoConfig,
        registry: BaseRegistry,
    ):
        assert (
            feature_service.logging_config is not None
        ), "Logging should be configured for the feature service before calling this function"

        self.offline_store.write_logged_features(
            config=config,
            data=logs,
            source=FeatureServiceLoggingSource(feature_service, config.project),
            logging_config=feature_service.logging_config,
            registry=registry,
        )

    def retrieve_feature_service_logs(
        self,
        feature_service: FeatureService,
        start_date: datetime,
        end_date: datetime,
        config: RepoConfig,
        registry: BaseRegistry,
    ) -> RetrievalJob:
        assert (
            feature_service.logging_config is not None
        ), "Logging should be configured for the feature service before calling this function"

        logging_source = FeatureServiceLoggingSource(feature_service, config.project)
        schema = logging_source.get_schema(registry)
        logging_config = feature_service.logging_config
        ts_column = logging_source.get_log_timestamp_column()
        columns = list(set(schema.names) - {ts_column})

        return self.offline_store.pull_all_from_table_or_query(
            config=config,
            data_source=logging_config.destination.to_data_source(),
            join_key_columns=[],
            feature_name_columns=columns,
            timestamp_field=ts_column,
            start_date=make_tzaware(start_date),
            end_date=make_tzaware(end_date),
        )

    def validate_data_source(
        self,
        config: RepoConfig,
        data_source: DataSource,
    ):
        self.offline_store.validate_data_source(config=config, data_source=data_source)

    def get_table_column_names_and_types_from_data_source(
        self, config: RepoConfig, data_source: DataSource
    ) -> Iterable[Tuple[str, str]]:
        return self.offline_store.get_table_column_names_and_types_from_data_source(
            config=config, data_source=data_source
        )

    async def initialize(self, config: RepoConfig) -> None:
        await self.online_store.initialize(config)

    async def close(self) -> None:
        await self.online_store.close()<|MERGE_RESOLUTION|>--- conflicted
+++ resolved
@@ -228,21 +228,6 @@
             )
         return result
 
-<<<<<<< HEAD
-    async def online_read_async_v2(
-        self,
-        config: RepoConfig,
-        table: FeatureView,
-        entity_keys: List[EntityKeyProto],
-        requested_features: List[str] = None,
-    ) -> List:
-        result = []
-        if self.online_store:
-            result = await self.online_store.online_read_async_v2(
-                config, table, entity_keys, requested_features
-            )
-        return result
-=======
     def get_online_features(
         self,
         config: RepoConfig,
@@ -284,7 +269,6 @@
             project=project,
             full_feature_names=full_feature_names,
         )
->>>>>>> 22378b33
 
     async def online_read_async(
         self,
