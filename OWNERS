<<<<<<< HEAD
# This file is different from the CODEOWNERS file.
# OWNERS is used by feast-ci-bot to accept commands like `/ok-to-test` and `/lgtm`
# More info at https://www.kubernetes.dev/docs/guide/owners/
approvers:
  - woop
  - achals
  - adchia
  - felixwang9817
  - MattDelac
  - kevjumba
  - chhabrakadabra
  - gbmarc1
  - sfc-gh-madkins
  - zhilingc
  - whoahbot
  - niklasvm
  - toping4445
  - DvirDukhan
  - hemidactylus
  - franciscojavierarceo
  - haoxuai
  - jeremyary
  - shuchu
  - tokoko

reviewers:
  - woop
  - achals
  - tedhtchang
  - adchia
  - felixwang9817
  - MattDelac
  - kevjumba
  - chhabrakadabra
  - gbmarc1
  - sfc-gh-madkins
  - zhilingc
  - whoahbot
  - niklasvm
  - toping4445
  - DvirDukhan
  - hemidactylus
  - franciscojavierarceo
  - haoxuai
  - jeremyary
  - shuchu
  - tokoko
=======
# This file is being used by RedHat for running e2e CI

approvers:
- redhathameed
- tmihalac
- accorvin
- amsharma3
- franciscojavierarceo
options: {}
reviewers:
- redhathameed
- tmihalac
- accorvin
- amsharma3
- franciscojavierarceo
>>>>>>> 6068d8b9
<|MERGE_RESOLUTION|>--- conflicted
+++ resolved
@@ -1,52 +1,3 @@
-<<<<<<< HEAD
-# This file is different from the CODEOWNERS file.
-# OWNERS is used by feast-ci-bot to accept commands like `/ok-to-test` and `/lgtm`
-# More info at https://www.kubernetes.dev/docs/guide/owners/
-approvers:
-  - woop
-  - achals
-  - adchia
-  - felixwang9817
-  - MattDelac
-  - kevjumba
-  - chhabrakadabra
-  - gbmarc1
-  - sfc-gh-madkins
-  - zhilingc
-  - whoahbot
-  - niklasvm
-  - toping4445
-  - DvirDukhan
-  - hemidactylus
-  - franciscojavierarceo
-  - haoxuai
-  - jeremyary
-  - shuchu
-  - tokoko
-
-reviewers:
-  - woop
-  - achals
-  - tedhtchang
-  - adchia
-  - felixwang9817
-  - MattDelac
-  - kevjumba
-  - chhabrakadabra
-  - gbmarc1
-  - sfc-gh-madkins
-  - zhilingc
-  - whoahbot
-  - niklasvm
-  - toping4445
-  - DvirDukhan
-  - hemidactylus
-  - franciscojavierarceo
-  - haoxuai
-  - jeremyary
-  - shuchu
-  - tokoko
-=======
 # This file is being used by RedHat for running e2e CI
 
 approvers:
@@ -61,5 +12,4 @@
 - tmihalac
 - accorvin
 - amsharma3
-- franciscojavierarceo
->>>>>>> 6068d8b9
+- franciscojavierarceo